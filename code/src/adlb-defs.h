--- conflicted
+++ resolved
@@ -174,13 +174,9 @@
 {
   int read_refcount;
   int write_refcount;
-<<<<<<< HEAD
   bool permanent : 1;
   bool release_write_refs : 1;
-=======
-  bool permanent;
   adlb_debug_symbol symbol;
->>>>>>> 96da8f41
 } adlb_create_props;
 
 // Default settings for new variables
@@ -188,11 +184,8 @@
   1, /* read_refcount */
   1, /* write_refcount */
   false, /* permanent */
-<<<<<<< HEAD
   false, /* release_write_refs */
-=======
   ADLB_DEBUG_SYMBOL_NULL, /* symbol */
->>>>>>> 96da8f41
 };
 
 // Information for new variable creation
