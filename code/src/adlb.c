/*
 * Copyright 2013 University of Chicago and Argonne National Laboratory
 *
 * Licensed under the Apache License, Version 2.0 (the "License");
 * you may not use this file except in compliance with the License.
 * You may obtain a copy of the License at
 *
 *     http://www.apache.org/licenses/LICENSE-2.0
 *
 * Unless required by applicable law or agreed to in writing, software
 * distributed under the License is distributed on an "AS IS" BASIS,
 * WITHOUT WARRANTIES OR CONDITIONS OF ANY KIND, either express or implied.
 * See the License for the specific language governing permissions and
 * limitations under the License
 */


#define _GNU_SOURCE
#include <assert.h>
#include <inttypes.h>
#include <limits.h>
#include <stddef.h>
#include <signal.h>
#include <stdio.h>
#include <string.h>
#include <sys/utsname.h>
#include <unistd.h>

#include <mpi.h>

#include <c-utils.h>
#include <list_i.h>
#include <table.h>
#include <tools.h>

#include "adlb.h"
#include "adlb_types.h"
#include "adlb-version.h"
#include "adlb-xpt.h"
#include "checks.h"
#include "client_internal.h"
#include "common.h"
#include "data.h"
#include "debug.h"
#include "debug_symbols.h"
#include "messaging.h"
#include "mpe-tools.h"
#include "mpi-tools.h"
#include "notifications.h"
#include "server.h"
#include "sync.h"

static int next_server;

static void print_proc_self_status(void);

void adlb_exit_handler(void);

/** True after a Get() receives a shutdown code */
static bool got_shutdown = false;

/** Cached copy of MPI world group */
static MPI_Group adlb_group;

static int mpi_version;

/**
   Maps string hostname to list of int ranks which are running on
   that host
 */
static struct table hostmap;

static inline int choose_data_server();

static int disable_hostmap;

typedef struct {
  struct packed_get_response hdr;
  MPI_Comm task_comm; // Communicator for parallel tasks
  // MPI_Request objects
  MPI_Request reqs[3];
  int ntotal; // Total number of reqs issued
  int ncomplete; // Number of reqs which completed

  bool in_use; // Whether being used for a request
} xlb_get_req_impl;

/*
  Dynamically sized array to store active get requests.
  adlb_get_req handles are indices of this table.
 */
static struct {
  xlb_get_req_impl *reqs;
  int size; // Size of array

  // Track unused entries
  struct list_i unused_reqs;
  struct list_i spare_nodes; // Save spare list nodes here
} xlb_get_reqs;

#define XLB_GET_REQS_INIT_SIZE 16

static adlb_code xlb_get_reqs_init(void);
static adlb_code xlb_get_reqs_finalize(void);
static adlb_code xlb_get_reqs_alloc(adlb_get_req* handles, int count);
static adlb_code xlb_get_req_lookup(adlb_get_req handle,
                                    xlb_get_req_impl** req);
static adlb_code xlb_get_reqs_expand(int min_size);

static adlb_code xlb_block_worker(bool blocking);

static adlb_code xlb_aget_test(adlb_get_req *req, int* length,
                    int* answer, int* type_recvd, MPI_Comm* comm,
                    xlb_get_req_impl *req_impl);
static adlb_code xlb_aget_progress(xlb_get_req_impl *req, bool blocking);
static adlb_code xlb_get_req_release(adlb_get_req* req,
                    xlb_get_req_impl* impl);

static void
check_versions()
{
  mpi_version = ADLB_MPI_VERSION;

  version av, cuv, rcuv;
  // required c-utils version (rcuv):
  ADLB_Version(&av);
  version_parse(&rcuv, C_UTILS_REQUIRED_VERSION);
  c_utils_version(&cuv);
  version_require("ADLB", &av, "c-utils", &cuv, &rcuv);
}

#define HOSTNAME_MAX 128
static void report_debug_ranks(void);
static bool setup_hostmap(void);

static inline int get_next_server();

adlb_code
ADLBP_Init(int nservers, int ntypes, int type_vect[],
           int *am_server, MPI_Comm comm, MPI_Comm *worker_comm)
{
  adlb_code code = xlb_debug_check_environment();
  ADLB_CHECK(code);

  TRACE_START;

  int initialized;
  check_versions();
  int rc;
  rc = MPI_Initialized(&initialized);
  MPI_CHECK(rc);
  CHECK_MSG(initialized, "ADLB: MPI is not initialized!\n");

  xlb_start_time = MPI_Wtime();

  adlb_comm = comm;

  rc = MPI_Comm_size(comm, &xlb_comm_size);
  MPI_CHECK(rc);
  rc = MPI_Comm_rank(comm, &xlb_comm_rank);
  MPI_CHECK(rc);

  xlb_msg_init();

  gdb_spin(xlb_comm_rank);

  xlb_types_size = ntypes;
  xlb_types = malloc((size_t)xlb_types_size * sizeof(int));
  for (int i = 0; i < xlb_types_size; i++)
    xlb_types[i] = type_vect[i];
  xlb_servers = nservers;
  xlb_workers = xlb_comm_size - xlb_servers;
  xlb_master_server_rank = xlb_comm_size - xlb_servers;

  rc = MPI_Comm_group(adlb_comm, &adlb_group);
  assert(rc == MPI_SUCCESS);

  // Set this correctly before initializing other modules
  xlb_perf_counters_enabled = false;
  getenv_boolean("ADLB_PERF_COUNTERS", xlb_perf_counters_enabled,
                 &xlb_perf_counters_enabled);

  xlb_am_server = (xlb_comm_rank >= xlb_workers);
  if (!xlb_am_server)
  {
    *am_server = 0;
    MPI_Comm_split(adlb_comm, 0, xlb_comm_rank, &adlb_worker_comm);
    *worker_comm = adlb_worker_comm;
    xlb_my_server = xlb_map_to_server(xlb_comm_rank);
    DEBUG("my_server_rank: %i", xlb_my_server);
    next_server = xlb_my_server;
  }
  else
  {
    *am_server = 1;
    // Don't have a server: I am one
    xlb_my_server = ADLB_RANK_NULL;
    MPI_Comm_split(adlb_comm, 1, xlb_comm_rank-xlb_workers,
                   &adlb_server_comm);
    code = xlb_server_init();
    ADLB_CHECK(code);
  }

  report_debug_ranks();

  setup_hostmap();

  code = xlb_dsyms_init();
  ADLB_CHECK(code);

  srandom((unsigned int)xlb_comm_rank+1);

  xlb_read_refcount_enabled = false;

  adlb_data_code dc = xlb_data_types_init();
  ADLB_DATA_CHECK(dc);

  code = xlb_get_reqs_init();
  ADLB_CHECK(code);
  
  TRACE_END;
  return ADLB_SUCCESS;
}

static void
report_debug_ranks()
{
  int debug_ranks;
  getenv_integer("ADLB_DEBUG_RANKS", 0, &debug_ranks);
  if (!debug_ranks) return;

  struct utsname u;
  uname(&u);

  printf("ADLB_DEBUG_RANKS: rank: %i nodename: %s\n",
         xlb_comm_rank, u.nodename);
}

static bool
setup_hostmap()
{
  getenv_integer("ADLB_DISABLE_HOSTMAP", 0, &disable_hostmap);
  if (disable_hostmap) return true;

  struct utsname u;
  uname(&u);

  // Length of nodenames
  int length = (int) sizeof(u.nodename);

  // This may be too big for the stack
  char* allnames = malloc((size_t)(xlb_comm_size*length) * sizeof(char));

  char myname[length];
  // This prevents valgrind errors:
  memset(myname, 0, (size_t)length);
  strcpy(myname, u.nodename);

  int rc = MPI_Allgather(myname,   length, MPI_CHAR,
                         allnames, length, MPI_CHAR, adlb_comm);
  MPI_CHECK(rc);

  table_init(&hostmap, 1024);

  bool debug_hostmap = false;
  char* t = getenv("ADLB_DEBUG_HOSTMAP");
  if (t != NULL && strcmp(t, "1") == 0)
    debug_hostmap = true;

  char* p = allnames;
  for (int rank = 0; rank < xlb_comm_size; rank++)
  {
    char* name = p;

    if (xlb_comm_rank == 0 && debug_hostmap)
      printf("HOSTMAP: %s -> %i\n", name, rank);

    if (!table_contains(&hostmap, name))
    {
      struct list_i* L = list_i_create();
      table_add(&hostmap, name, L);
    }

    struct list_i* L;
    table_search(&hostmap, name, (void*) &L);
    list_i_add(L, rank);

    p += length;
  }

  free(allnames);
  return true;
}

adlb_code
ADLB_Version(version* output)
{
  version_parse(output, ADLB_VERSION);
  return ADLB_SUCCESS;
}

adlb_code
ADLB_Hostmap_stats(unsigned int* count, unsigned int* name_max)
{
  CHECK_MSG(!disable_hostmap,
            "ADLB_Hostmap_stats: hostmap is disabled!");
  struct utsname u;
  *count = (uint)hostmap.size;
  *name_max = sizeof(u.nodename);
  return ADLB_SUCCESS;
}

adlb_code
ADLB_Hostmap_lookup(const char* name, int count,
                    int* output, int* actual)
{
  CHECK_MSG(!disable_hostmap,
             "ADLB_Hostmap_lookup: hostmap is disabled!");
  struct list_i* L;
  bool b = table_search(&hostmap, name, (void*) &L);
  if (!b)
    return ADLB_NOTHING;
  int i = 0;
  for (struct list_i_item* item = L->head; item; item = item->next)
  {
    output[i++] = item->data;
    if (i == count)
      break;
  }
  *actual = i;
  return ADLB_SUCCESS;
}

adlb_code
ADLB_Hostmap_list(char* output, unsigned int max,
                  unsigned int offset, int* actual)
{
  CHECK_MSG(!disable_hostmap,
               "ADLB_Hostmap_list: hostmap is disabled!");
  // Number of chars written
  int count = 0;
  // Number of hostnames written
  int h = 0;
  // Moving pointer into output
  char* p = output;
  // Counter for offset
  int j = 0;

  TABLE_FOREACH(&hostmap, item)
  {
    if (j++ >= offset)
    {
      int t = (int)strlen(item->key);
      if (count+t >= max)
        goto done;
      append(p, "%s", item->key);
      *p = '\r';
      p++;
      count += t;
      h++;
    }
  }

  done:
  *actual = h;
  return ADLB_SUCCESS;
}

// Server to target with work
__attribute__((always_inline))
static inline adlb_code
adlb_put_target_server(int target, int *to_server)
{
  if (target == ADLB_RANK_ANY)
    *to_server = xlb_my_server;
  else if (target < xlb_comm_size)
    *to_server = xlb_map_to_server(target);
  else
    CHECK_MSG(target >= 0 && target < xlb_comm_size,
        "ADLB_Put(): invalid target rank: %i", target);
  return ADLB_SUCCESS;;
}

static inline adlb_code
adlb_put_check_params(int target, int type, int parallelism)
{
  CHECK_MSG(target == ADLB_RANK_ANY ||
            (target >= 0 && target < xlb_workers),
            "ADLB_Put(): invalid target: %i", target);

  CHECK_MSG(type >= 0 && xlb_type_index(type) >= 0,
            "ADLB_Put(): invalid work type: %d\n", type);

  CHECK_MSG(mpi_version >= 3 || parallelism == 1,
            "ADLB_Put(): "
            "parallel tasks not supported for MPI version %i",
            mpi_version);
  return ADLB_SUCCESS;
}

adlb_code
ADLBP_Put(const void* payload, int length, int target, int answer,
          int type, int priority, int parallelism)
{
  MPI_Status status;
  MPI_Request request;
<<<<<<< HEAD
  adlb_code rc;
  int response;

  DEBUG("ADLB_Put: target=%i x%i %.*s",
        target, parallelism, length, (char*) payload);

  rc = adlb_put_check_params(target, type, parallelism);
  ADLB_CHECK(rc);

=======
  int rc, response;

  DEBUG("ADLB_Put: target=%i x%i %.*s",
        target, parallelism, length, (char*) payload);

  rc = adlb_put_check_params(target, type, parallelism);
  ADLB_CHECK(rc);

>>>>>>> 72202854
  /** Server to contact */
  int to_server;
  rc = adlb_put_target_server(target, &to_server);
  ADLB_CHECK(rc);

  int inline_data_len;
  if (length <= PUT_INLINE_DATA_MAX)
  {
    inline_data_len = length;
  }
  else
  {
    inline_data_len = 0;
  }

  size_t p_size = PACKED_PUT_SIZE((size_t)inline_data_len);
<<<<<<< HEAD
  assert(p_size <= XLB_XFER_SIZE);
  struct packed_put *p = (struct packed_put*)xlb_xfer;
=======
  assert(p_size <= XFER_SIZE);
  struct packed_put *p = (struct packed_put*)xfer;
>>>>>>> 72202854
  p->type = type;
  p->priority = priority;
  p->putter = xlb_comm_rank;
  p->answer = answer;
  p->target = target;
  p->length = length;
  p->parallelism = parallelism;
  p->has_inline_data = inline_data_len > 0;
  if (p->has_inline_data)
  {
    memcpy(p->inline_data, payload, (size_t)inline_data_len);
  }

  IRECV(&response, 1, MPI_INT, to_server, ADLB_TAG_RESPONSE_PUT);
  SEND(p, (int)p_size, MPI_BYTE, to_server, ADLB_TAG_PUT);

  WAIT(&request, &status);
  if (response == ADLB_REJECTED)
  {
 //    to_server_rank = next_server++;
//    if (next_server >= (master_server_rank+num_servers))
//      next_server = master_server_rank;
    return (adlb_code)response;
  }

  if (p->has_inline_data)
  {
    // Successfully sent: just check response
    ADLB_CHECK((adlb_code)response);
  }
  else
  {
    int payload_dest = response;
    // Still need to send payload
    // In a redirect, we send the payload to a worker
    DEBUG("ADLB_Put: payload to: %i", payload_dest);
    if (payload_dest == ADLB_RANK_NULL)
      return ADLB_ERROR;
    SSEND(payload, length, MPI_BYTE, payload_dest, ADLB_TAG_WORK);
  }
  TRACE("ADLB_Put: DONE");

  return ADLB_SUCCESS;
}

<<<<<<< HEAD
adlb_code ADLBP_Dput(const void* payload, int length, int target,
=======
adlb_code ADLBP_Put_rule(const void* payload, int length, int target,
>>>>>>> 72202854
        int answer, int type, int priority, int parallelism,
        const char *name,
        const adlb_datum_id *wait_ids, int wait_id_count, 
        const adlb_datum_id_sub *wait_id_subs, int wait_id_sub_count)
{
  MPI_Status status;
  MPI_Request request;
<<<<<<< HEAD
  int response;
  adlb_code rc;

  DEBUG("ADLB_Dput: target=%i x%i %.*s",
=======
  int response, rc;

  DEBUG("ADLB_Put_rule: target=%i x%i %.*s",
>>>>>>> 72202854
        target, parallelism, length, (char*) payload);
  
  rc = adlb_put_check_params(target, type, parallelism);
  ADLB_CHECK(rc);

  /** Server to contact */
  int to_server;
  rc = adlb_put_target_server(target, &to_server);
  ADLB_CHECK(rc);

  int inline_data_len;
  if (length <= PUT_INLINE_DATA_MAX)
  {
    inline_data_len = length;
  }
  else
  {
    inline_data_len = 0;
  }

<<<<<<< HEAD
  struct packed_put_rule *p = (struct packed_put_rule*)xlb_xfer;
=======
  struct packed_put_rule *p = (struct packed_put_rule*)xfer;
>>>>>>> 72202854
  p->type = type;
  p->priority = priority;
  p->putter = xlb_comm_rank;
  p->answer = answer;
  p->target = target;
  p->length = length;
  p->parallelism = parallelism;
  p->has_inline_data = inline_data_len > 0;
  p->id_count = wait_id_count;
  p->id_sub_count = wait_id_sub_count;
  
  int p_len = (int)sizeof(struct packed_put_rule);

  // pack in all needed data at end
<<<<<<< HEAD
  char *p_data = (char*)p->inline_data;
=======
  void *p_data = p->inline_data;
>>>>>>> 72202854

  size_t wait_id_len = sizeof(wait_ids[0]) * (size_t)wait_id_count;
  memcpy(p_data, wait_ids, wait_id_len);
  p_data += wait_id_len;
  p_len += (int)wait_id_len;

  for (int i = 0; i < wait_id_sub_count; i++)
  {
    int packed_len = xlb_pack_id_sub(p_data, wait_id_subs[i].id,
                                      wait_id_subs[i].subscript);
    p_data += packed_len;
    p_len += packed_len;
  }

  #ifndef NDEBUG
  // Don't pack name if NDEBUG on
  p->name_strlen = (int)strlen(name);
  memcpy(p_data, name, (size_t)p->name_strlen);
  p_data += p->name_strlen;
  p_len += p->name_strlen;
  #endif
  
  if (p->has_inline_data)
  {
    memcpy(p_data, payload, (size_t)inline_data_len);
    p_data += inline_data_len;
    p_len += inline_data_len;
  }

<<<<<<< HEAD
  // xlb_xfer is much larger than we need for ids/subs plus inline data
  assert(p_len < XLB_XFER_SIZE); 
=======
  // xfer is much larger than we need for ids/subs plus inline data
  assert(p_len < XFER_SIZE); 
>>>>>>> 72202854

  IRECV(&response, 1, MPI_INT, to_server, ADLB_TAG_RESPONSE_PUT);
  SEND(p, (int)p_len, MPI_BYTE, to_server, ADLB_TAG_PUT_RULE);

  WAIT(&request, &status);
<<<<<<< HEAD
  if ((adlb_code)response == ADLB_REJECTED)
=======
  if (response == ADLB_REJECTED)
>>>>>>> 72202854
  {
 //    to_server_rank = next_server++;
//    if (next_server >= (master_server_rank+num_servers))
//      next_server = master_server_rank;
<<<<<<< HEAD
    return (adlb_code)response;
  }

  // Check response before sending any payload data
  ADLB_CHECK((adlb_code)response);
=======
    return response;
  }

  // Check response before sending any payload data
  ADLB_CHECK(response);
>>>>>>> 72202854
  if (!p->has_inline_data)
  {
    // Second response to confirm entered ok
    IRECV(&response, 1, MPI_INT, to_server, ADLB_TAG_RESPONSE_PUT);
    // Still need to send payload
    // Note: don't try to redirect work for rule
    // Use RSEND so that server can pre-allocate a buffer
    RSEND(payload, length, MPI_BYTE, to_server, ADLB_TAG_WORK);
    WAIT(&request, &status);
<<<<<<< HEAD
    ADLB_CHECK((adlb_code)response);
  }
  TRACE("ADLB_Dput: DONE");
=======
    ADLB_CHECK(response);
  }
  TRACE("ADLB_Put_rule: DONE");
>>>>>>> 72202854

  return ADLB_SUCCESS;
}

adlb_code
ADLBP_Get(int type_requested, void* payload, int* length,
          int* answer, int* type_recvd, MPI_Comm* comm)
{
  MPI_Status status;
  MPI_Request request;

  TRACE_START;

  CHECK_MSG(xlb_type_index(type_requested) != -1,
                "ADLB_Get(): Bad work type: %i\n", type_requested);

  struct packed_get_response g;
  IRECV(&g, sizeof(g), MPI_BYTE, xlb_my_server, ADLB_TAG_RESPONSE_GET);
  SEND(&type_requested, 1, MPI_INT, xlb_my_server, ADLB_TAG_GET);
  WAIT(&request, &status);

  xlb_mpi_recv_sanity(&status, MPI_BYTE, sizeof(g));

  if (g.code == ADLB_SHUTDOWN)
  {
    DEBUG("ADLB_Get(): SHUTDOWN");
    got_shutdown = true;
    return ADLB_SHUTDOWN;
  }

  DEBUG("ADLB_Get(): payload source: %i", g.payload_source);
  RECV(payload, g.length, MPI_BYTE, g.payload_source, ADLB_TAG_WORK);
  xlb_mpi_recv_sanity(&status, MPI_BYTE, g.length);
  // TRACE("ADLB_Get(): got: %s", (char*) payload);

  if (g.parallelism > 1)
  {
    DEBUG("ADLB_Get(): parallelism=%i", g.parallelism);
    // Parallel tasks require MPI 3.  Cf. configure.ac
    #if ADLB_MPI_VERSION >= 3
    // Recv ranks for output comm
    int ranks[g.parallelism];
    RECV(ranks, g.parallelism, MPI_INT, xlb_my_server,
         ADLB_TAG_RESPONSE_GET);
    MPI_Group group;
    int rc = MPI_Group_incl(adlb_group, g.parallelism, ranks, &group);
    assert(rc == MPI_SUCCESS);
    // This is an MPI 3 function:
    rc = MPI_Comm_create_group(adlb_comm, group, 0, comm);
    assert(rc == MPI_SUCCESS);
    #endif
  }
  else
    *comm = MPI_COMM_SELF;

  *length = g.length;
  *answer = g.answer_rank;
  *type_recvd = g.type;

  return ADLB_SUCCESS;
}

adlb_code
ADLBP_Iget(int type_requested, void* payload, int* length,
           int* answer, int* type_recvd)
{
  MPI_Status status;
  MPI_Request request;

  CHECK_MSG(xlb_type_index(type_requested) != -1,
            "ADLB_Iget(): Bad work type: %i\n", type_requested);

  struct packed_get_response g;
  IRECV(&g, sizeof(g), MPI_BYTE, xlb_my_server, ADLB_TAG_RESPONSE_GET);
  SEND(&type_requested, 1, MPI_INT, xlb_my_server, ADLB_TAG_IGET);
  WAIT(&request, &status);

  xlb_mpi_recv_sanity(&status, MPI_BYTE, sizeof(g));

  if (g.code == ADLB_SHUTDOWN)
  {
    DEBUG("ADLB_Iget(): SHUTDOWN");
    got_shutdown = true;
    return ADLB_SHUTDOWN;
  }
  if (g.code == ADLB_NOTHING)
  {
    DEBUG("ADLB_Iget(): NOTHING");
    return ADLB_NOTHING;
  }

  DEBUG("ADLB_Iget: payload source: %i", g.payload_source);
  RECV(payload, g.length, MPI_BYTE, g.payload_source, ADLB_TAG_WORK);

  xlb_mpi_recv_sanity(&status, MPI_BYTE, g.length);
  TRACE("ADLB_Iget: got: %s", (char*) payload);

  *length = g.length;
  *answer = g.answer_rank;
  *type_recvd = g.type;

  // TODO: Iget doesn't support parallel tasks
  ASSERT_MSG(g.parallelism <= 1,
    "Do not support parallel tasks with Iget yet");

  return ADLB_SUCCESS;
}

static adlb_code xlb_get_reqs_init(void)
{
  xlb_get_reqs.reqs = NULL;
  xlb_get_reqs.size = 0;

  list_i_init(&xlb_get_reqs.unused_reqs);
  list_i_init(&xlb_get_reqs.spare_nodes);
  return ADLB_SUCCESS;
}

static adlb_code xlb_get_reqs_finalize(void)
{
  // TODO: cancel any outstanding requests

  if (xlb_get_reqs.reqs != NULL)
  {
    free(xlb_get_reqs.reqs);
  }
  xlb_get_reqs.reqs = NULL;
  xlb_get_reqs.size = 0;
  list_i_clear(&xlb_get_reqs.unused_reqs);
  list_i_clear(&xlb_get_reqs.spare_nodes);
  return ADLB_SUCCESS;
}

/*
  Allocate handles for get requests.
 */
static adlb_code xlb_get_reqs_alloc(adlb_get_req *handles, int count)
{
  adlb_code ac;
  assert(count >= 0);

  // Check array is large enough for all requests
  if (count > xlb_get_reqs.unused_reqs.size)
  {
    int curr_used = xlb_get_reqs.size - xlb_get_reqs.unused_reqs.size;
    int required_size = curr_used + count; 
    ac = xlb_get_reqs_expand(required_size);
    ADLB_CHECK(ac);
  }

  for (int i = 0; i < count; i++)
  {
    struct list_i_item *node;
    node = list_i_pop_item(&xlb_get_reqs.unused_reqs);
    assert(node != NULL);

    int req_ix = node->data;
    list_i_add_item(&xlb_get_reqs.spare_nodes, node);

    xlb_get_req_impl *req = &xlb_get_reqs.reqs[req_ix];
    assert(!req->in_use);
    req->in_use = true;
    
    handles[i] = req_ix; 
  }

  return ADLB_SUCCESS;
}

static adlb_code xlb_get_req_lookup(adlb_get_req handle,
                                    xlb_get_req_impl **req)
{
  CHECK_MSG(handle >= 0 && handle < xlb_get_reqs.size,
            "Invalid adlb_get_req: out of range (%i)", handle);

  xlb_get_req_impl *tmp = &xlb_get_reqs.reqs[handle];
  CHECK_MSG(tmp->in_use, "Invalid or old adlb_get_req (%i)", handle);

  *req = tmp;
  return ADLB_SUCCESS;
}

static adlb_code xlb_get_reqs_expand(int min_size)
{
  if (xlb_get_reqs.size >= min_size)
  {
    return ADLB_SUCCESS;
  }

  int old_size = xlb_get_reqs.size;
  int new_size;
  if (old_size == 0)
  {
    new_size = XLB_GET_REQS_INIT_SIZE;
  }
  else
  {
    new_size = old_size * 2;
  }

  new_size = (new_size >= min_size) ? new_size : min_size;

  xlb_get_req_impl *new_reqs;
  new_reqs = malloc(sizeof(xlb_get_req_impl) * (size_t) new_size);
  ADLB_MALLOC_CHECK(new_reqs);

  xlb_get_reqs.reqs = new_reqs;
  xlb_get_reqs.size = new_size;

  for (int i = old_size; i < new_size; i++)
  {
    xlb_get_reqs.reqs[i].in_use = false;

    // Track unused entries
    struct list_i_item *node = malloc(sizeof(struct list_i_item));
    ADLB_MALLOC_CHECK(node);
    node->data = i;
    list_i_add_item(&xlb_get_reqs.unused_reqs, node);
  }
  
  return ADLB_SUCCESS;
}

adlb_code ADLBP_Aget(int type_requested, adlb_payload_buf payload,
                     adlb_get_req *req)
{
  // Special case of Amget
  return ADLBP_Amget(type_requested, 1, &payload, req);
}

adlb_code ADLBP_Amget(int type_requested, int nreqs,
                      const adlb_payload_buf* payload,
                      adlb_get_req *reqs)
{
  adlb_code ac;
  assert(nreqs >= 0);

  ac = xlb_get_reqs_alloc(reqs, nreqs);
  ADLB_CHECK(ac);

  // TODO: need to implement
  // - initiate Irecvs for each request
  // - send request to server
  // - fill in req objects
  return ADLB_ERROR;
}

adlb_code ADLBP_Aget_test(adlb_get_req* req, int* length,
                    int* answer, int* type_recvd, MPI_Comm* comm)
{
  adlb_code ac;
  xlb_get_req_impl *req_impl;
  ac = xlb_get_req_lookup(*req, &req_impl);
  ADLB_CHECK(ac);

  return xlb_aget_test(req, length, answer, type_recvd, comm, req_impl);
}

/*
  Test for completion.  Release request and do other cleanup
  on success.
 */
static adlb_code xlb_aget_test(adlb_get_req *req, int* length,
                    int* answer, int* type_recvd, MPI_Comm* comm,
                    xlb_get_req_impl *req_impl)
{
  adlb_code ac;
  ac = xlb_aget_progress(req_impl, false);
  ADLB_CHECK(ac);
  
  if (ac == ADLB_NOTHING)
  {
    return ADLB_NOTHING;
  }
    
  *length = req_impl->hdr.length;
  *answer = req_impl->hdr.answer_rank;
  *type_recvd = req_impl->hdr.type;
  *comm = req_impl->task_comm;
  
  // Release and invalidate request 
  ac = xlb_get_req_release(req, req_impl);
  ADLB_CHECK(ac);

  return ADLB_SUCCESS;
}

/*
  Make progress on get request.

  Returns ADLB_SUCCESS if completed, ADLB_NOTHING if not complete,
    ADLB_ERROR if error encountered

  blocking: if true, don't return until completed
 */
static adlb_code xlb_aget_progress(xlb_get_req_impl *req, bool blocking)
{
  int rc;
  if (blocking)
  {
    // Wait for all outstanding requests
    rc = MPI_Waitall(req->ntotal - req->ncomplete,
                         &req->reqs[req->ncomplete],
                         MPI_STATUSES_IGNORE);
    MPI_CHECK(rc);

    req->ncomplete = req->ntotal;
  }
  else
  {
    while (req->ncomplete < req->ntotal)
    {
      int flag;
      rc = MPI_Test(&req->reqs[req->ncomplete], &flag,
                    MPI_STATUS_IGNORE);
      MPI_CHECK(rc);

      if (!flag)
      {
        return ADLB_NOTHING;
      }
      req->ncomplete++;
    }
  }

  // TODO: handle any additional logic, e.g. communicator creation
  return ADLB_ERROR;
}

static adlb_code xlb_get_req_release(adlb_get_req* req,
                    xlb_get_req_impl* impl)
{
  // Should be completed
  assert(impl->in_use);
  assert(impl->ncomplete == impl->ntotal);
  
  impl->in_use = false;
    
  struct list_i_item *node = list_i_pop_item(&xlb_get_reqs.spare_nodes);
  assert(node != NULL);
  node->data = *req;
  list_i_add_item(&xlb_get_reqs.unused_reqs, node);

  *req = ADLB_GET_REQ_NULL;
  return ADLB_SUCCESS;
}

adlb_code ADLBP_Aget_wait(adlb_get_req *req, int* length,
                    int* answer, int* type_recvd, MPI_Comm* comm)
{
  adlb_code ac;

  xlb_get_req_impl *req_impl;
  ac = xlb_get_req_lookup(*req, &req_impl);
  ADLB_CHECK(ac);

  ac = xlb_aget_test(req, length, answer, type_recvd, comm, req_impl);
  ADLB_CHECK(ac);
  if (ac == ADLB_SUCCESS)
  {
    // Completed already!
    return ADLB_SUCCESS;
  }

  // Get ready to block
  ac = xlb_block_worker(true);
  ADLB_CHECK(ac);

  ac = xlb_aget_progress(req_impl, true);
  ADLB_CHECK(ac);
  assert(ac == ADLB_SUCCESS); // Shouldn't be ADLB_NOTHING

  // Notify we're unblocked
  ac = xlb_block_worker(false);
  ADLB_CHECK(ac);
  
  *length = req_impl->hdr.length;
  *answer = req_impl->hdr.answer_rank;
  *type_recvd = req_impl->hdr.type;
  *comm = req_impl->task_comm;
 
  ac = xlb_get_req_release(req, req_impl);
  ADLB_CHECK(ac);

  return ADLB_SUCCESS;
}

/*
  Notify server that worker is blocking or unblocking on get request.
  blocking: true if becoming blocked, false if unblocking
 */
static adlb_code xlb_block_worker(bool blocking)
{
  int msg = blocking ? 1 : 0;

  SEND(&msg, 1, MPI_INT, xlb_my_server, ADLB_TAG_BLOCK_WORKER);

  // Don't wait for response

  return ADLB_SUCCESS;
}

int
ADLB_Locate(adlb_datum_id id)
{
  int offset = (int) (id % xlb_servers);
  if (offset < 0)
  {
    // Negative numbers continue pattern, e.g. -1 maps to last server
    // and -xlb_servers maps to first server.
    offset += xlb_servers;
  }
  int rank = xlb_comm_size - xlb_servers + offset;
  // DEBUG("ADLB_Locate(%li) => %i\n", id, rank);
  return rank;
}

/**
   Reusable internal data creation function
   Applications should use the ADLB_Create_type functions in adlb.h
   @param filename Only used for file-type data
   @param type_extra Additional type info
 */
static adlb_code
ADLBP_Create_impl(adlb_datum_id id, adlb_data_type type,
                  adlb_type_extra type_extra,
                  adlb_create_props props,
                  adlb_datum_id *new_id)
{
  int to_server_rank;
  MPI_Status status;
  MPI_Request request;

  if (id != ADLB_DATA_ID_NULL) {
    to_server_rank = ADLB_Locate(id);
  } else {
    to_server_rank = xlb_my_server;
  }
  ADLB_create_spec data = { id, type, type_extra, props };

  struct packed_create_response resp;
  IRECV(&resp, sizeof(resp), MPI_BYTE, to_server_rank,
        ADLB_TAG_RESPONSE);
  SEND(&data, sizeof(data), MPI_BYTE,
       to_server_rank, ADLB_TAG_CREATE_HEADER);
  WAIT(&request, &status);

  ADLB_DATA_CHECK(resp.dc);

  // Check id makes sense
  assert(id == ADLB_DATA_ID_NULL || id == resp.id);
  if (id == ADLB_DATA_ID_NULL && new_id != NULL) {
    // Tell caller about new id
    *new_id = resp.id;
  }

  if (resp.dc != ADLB_DATA_SUCCESS) {
    return ADLB_ERROR;
  }

  return ADLB_SUCCESS;
}

/**
   Extern version of this (unused)
 */
adlb_code
ADLBP_Create(adlb_datum_id id, adlb_data_type type,
             adlb_type_extra type_extra,
             adlb_create_props props,
             adlb_datum_id *new_id)
{
  return ADLBP_Create_impl(id, type, type_extra, props, new_id);
}

adlb_code ADLBP_Multicreate(ADLB_create_spec *specs, int count)
{
  MPI_Request request;
  MPI_Status status;
  int server = choose_data_server();

  // Allocated ids (ADLB_DATA_ID_NULL if failed)
  adlb_datum_id ids[count];
  IRECV(ids, (int)sizeof(ids), MPI_BYTE, server, ADLB_TAG_RESPONSE);

  SEND(specs, (int)sizeof(ADLB_create_spec) * count, MPI_BYTE,
       server, ADLB_TAG_MULTICREATE);
  WAIT(&request, &status);

  // Check success by inspecting ids
  for (int i = 0; i < count; i++) {
    if (ids[i] == ADLB_DATA_ID_NULL) {
      return ADLB_ERROR;
    }
    specs[i].id = ids[i];
  }
  return ADLB_SUCCESS;
}

adlb_code
ADLB_Create_integer(adlb_datum_id id, adlb_create_props props,
                  adlb_datum_id *new_id)
{
  return ADLBP_Create_impl(id, ADLB_DATA_TYPE_INTEGER,
                   ADLB_TYPE_EXTRA_NULL, props, new_id);
}

adlb_code
ADLB_Create_float(adlb_datum_id id, adlb_create_props props,
                  adlb_datum_id *new_id)
{
  return ADLBP_Create_impl(id, ADLB_DATA_TYPE_FLOAT,
                ADLB_TYPE_EXTRA_NULL, props, new_id);
}

adlb_code
ADLB_Create_string(adlb_datum_id id, adlb_create_props props,
                  adlb_datum_id *new_id)
{
  return ADLBP_Create_impl(id, ADLB_DATA_TYPE_STRING,
              ADLB_TYPE_EXTRA_NULL, props, new_id);
}

adlb_code
ADLB_Create_blob(adlb_datum_id id, adlb_create_props props,
                  adlb_datum_id *new_id)
{
  return ADLBP_Create_impl(id, ADLB_DATA_TYPE_BLOB, ADLB_TYPE_EXTRA_NULL,
                   props, new_id);
}

adlb_code ADLB_Create_ref(adlb_datum_id id, adlb_create_props props,
                              adlb_datum_id *new_id)
{
  return ADLBP_Create_impl(id, ADLB_DATA_TYPE_REF, ADLB_TYPE_EXTRA_NULL,
                   props, new_id);
}

adlb_code ADLB_Create_struct(adlb_datum_id id, adlb_create_props props,
                   adlb_struct_type struct_type, adlb_datum_id *new_id)
{
  adlb_type_extra extra;
  extra.STRUCT.struct_type = struct_type;
  extra.valid = (struct_type != ADLB_STRUCT_TYPE_NULL);
  return ADLBP_Create_impl(id, ADLB_DATA_TYPE_STRUCT, extra, props,
                           new_id);
}

adlb_code
ADLB_Create_container(adlb_datum_id id, adlb_data_type key_type,
                      adlb_data_type val_type,
                      adlb_create_props props, adlb_datum_id *new_id)
{
  adlb_type_extra extra_type;
  extra_type.valid = true;
  extra_type.CONTAINER.key_type = key_type;
  extra_type.CONTAINER.val_type = val_type;
  return ADLBP_Create_impl(id, ADLB_DATA_TYPE_CONTAINER, extra_type,
                           props, new_id);
}

adlb_code ADLB_Create_multiset(adlb_datum_id id,
                                adlb_data_type val_type, 
                                adlb_create_props props,
                                adlb_datum_id *new_id)
{
  adlb_type_extra extra_type;
  extra_type.valid = true;
  extra_type.MULTISET.val_type = val_type;
  return ADLBP_Create_impl(id, ADLB_DATA_TYPE_MULTISET, extra_type,
                           props, new_id);
}

adlb_code
ADLBP_Exists(adlb_datum_id id, adlb_subscript subscript, bool* result,
             adlb_refc decr)
{
  int to_server_rank = ADLB_Locate(id);

  MPI_Status status;
  MPI_Request request;

  TRACE("ADLB_Exists: "ADLB_PRID"\n",
        ADLB_PRID_ARGS(id, ADLB_DSYM_NULL));

  char req[PACKED_SUBSCRIPT_MAX + sizeof(decr)];
  char *req_ptr = req;
  req_ptr += xlb_pack_id_sub(req_ptr, id, subscript);
  assert(req_ptr > req);

  MSG_PACK_BIN(req_ptr, decr);

  struct packed_bool_resp resp;
  IRECV(&resp, sizeof(resp), MPI_BYTE, to_server_rank,
        ADLB_TAG_RESPONSE);
  SEND(req, (int)(req_ptr - req), MPI_BYTE, to_server_rank,
       ADLB_TAG_EXISTS);
  WAIT(&request, &status);

  ADLB_DATA_CHECK(resp.dc);
  *result = resp.result;
  return ADLB_SUCCESS;
}
adlb_code
ADLBP_Refcount_get(adlb_datum_id id, adlb_refc *result,
                              adlb_refc decr)
{
  int to_server_rank = ADLB_Locate(id);

  MPI_Status status;
  MPI_Request request;

  TRACE("ADLB_Refcount_get: "ADLB_PRID,
        ADLB_PRID_ARGS(id, ADLB_DSYM_NULL));

  struct packed_refcounts_req req = { .id = id, .decr = decr };

  struct packed_refcounts_resp resp;
  IRECV(&resp, sizeof(resp), MPI_BYTE, to_server_rank,
        ADLB_TAG_RESPONSE);
  SEND(&req, sizeof(req), MPI_BYTE, to_server_rank,
       ADLB_TAG_GET_REFCOUNTS);
  WAIT(&request, &status);

  ADLB_DATA_CHECK(resp.dc);
  *result = resp.refcounts;
  return ADLB_SUCCESS;

}

adlb_code
ADLBP_Store(adlb_datum_id id, adlb_subscript subscript,
          adlb_data_type type, const void *data, int length,
          adlb_refc refcount_decr, adlb_refc store_refcounts)
{
  adlb_notif_t notifs = ADLB_NO_NOTIFS;
  adlb_code rc, final_rc;
  
  final_rc = xlb_store(id, subscript, type, data, length, refcount_decr,
                 store_refcounts, &notifs);
  ADLB_CHECK(final_rc); // Check for ADLB_ERROR, not other codes
  
  rc = xlb_notify_all(&notifs);
  ADLB_CHECK(rc);

  xlb_free_notif(&notifs);

  return final_rc;
}


adlb_code
xlb_store(adlb_datum_id id, adlb_subscript subscript,
          adlb_data_type type, const void *data, int length,
          adlb_refc refcount_decr, adlb_refc store_refcounts,
          adlb_notif_t *notifs)
{
  adlb_code code;
  adlb_data_code dc;
  MPI_Status status;
  MPI_Request request;

  CHECK_MSG(length < ADLB_DATA_MAX,
            "ADLB_Store(): value too long: %llu\n",
            (long long unsigned) length);

  if (adlb_has_sub(subscript))
  {
    // TODO: support binary subscript
    DEBUG("ADLB_Store: "ADLB_PRIDSUB"=%p[%i]",
        ADLB_PRIDSUB_ARGS(id, ADLB_DSYM_NULL, subscript),
        data, length);
  }
  else
  {
    DEBUG("ADLB_Store: "ADLB_PRID"=%p[%i]",
          ADLB_PRID_ARGS(id, ADLB_DSYM_NULL), data, length);
  }

  int to_server_rank = ADLB_Locate(id);
  if (to_server_rank == xlb_comm_rank)
  {
    // This is a server-to-server operation on myself
    TRACE("Store SELF");
    dc = xlb_data_store(id, subscript, data, length,
                    type, refcount_decr, store_refcounts, notifs);
    if (dc == ADLB_DATA_ERROR_DOUBLE_WRITE)
      return ADLB_REJECTED;
    ADLB_DATA_CHECK(dc);

    return ADLB_SUCCESS;
  }
  TRACE("Store to server %i", to_server_rank);

  if (xlb_am_server)
  {
    code = xlb_sync(to_server_rank);
    ADLB_CHECK(code);
  }

  struct packed_store_hdr hdr = { .id = id,
    .type = type,
    .subscript_len = adlb_has_sub(subscript) ? (int)subscript.length : 0,
    .refcount_decr = refcount_decr, .store_refcounts = store_refcounts};
  struct packed_store_resp resp;

  IRECV(&resp, sizeof(resp), MPI_BYTE, to_server_rank,
        ADLB_TAG_RESPONSE);
  SEND(&hdr, sizeof(struct packed_store_hdr), MPI_BYTE,
       to_server_rank, ADLB_TAG_STORE_HEADER);
  if (adlb_has_sub(subscript))
  {
    SEND(subscript.key, (int)subscript.length, MPI_BYTE, to_server_rank,
         ADLB_TAG_STORE_SUBSCRIPT);
  }
  SEND(data, length, MPI_BYTE, to_server_rank,
       ADLB_TAG_STORE_PAYLOAD);
  WAIT(&request, &status);

  if (resp.dc == ADLB_DATA_ERROR_DOUBLE_WRITE)
    return ADLB_REJECTED;
  ADLB_DATA_CHECK(resp.dc);

  code = xlb_recv_notif_work(&resp.notifs, to_server_rank, notifs);
  ADLB_CHECK(code);

  return ADLB_SUCCESS;
}

/**
   Obtain the next server index
   Currently implemented as a round-robin loop through the ranks
 */
static inline int
get_next_server()
{
  static int next_server_index = 0;
  int offset = next_server_index % xlb_servers;
  int rank = xlb_comm_size - xlb_servers + offset;
  // DEBUG("xlb_random_server => %i\n", rank);
  next_server_index = (next_server_index + 1) % xlb_servers;
  return rank;
}

/**
  Choose server to create data on
 */
static inline int
choose_data_server()
{
  // For now, create on own server
  return xlb_my_server;
}

adlb_code
ADLBP_Read_refcount_enable(void)
{
  xlb_read_refcount_enabled = true;
  return ADLB_SUCCESS;
}

adlb_code
ADLBP_Refcount_incr(adlb_datum_id id, adlb_refc change)
{
  adlb_code rc;
  
  adlb_notif_t notifs = ADLB_NO_NOTIFS;
  rc = xlb_refcount_incr(id, change, &notifs);
  ADLB_CHECK(rc);

  rc = xlb_notify_all(&notifs);
  ADLB_CHECK(rc);

  xlb_free_notif(&notifs);

  return ADLB_SUCCESS;
}

adlb_code
xlb_refcount_incr(adlb_datum_id id, adlb_refc change,
                    adlb_notif_t *notifs)
{
  int rc;
  adlb_code ac;
  MPI_Status status;
  MPI_Request request;
  
  DEBUG("ADLB_Refcount_incr: "ADLB_PRID" READ %i WRITE %i",
            ADLB_PRID_ARGS(id, ADLB_DSYM_NULL),
            change.read_refcount, change.write_refcount);

  if (!xlb_read_refcount_enabled)
    change.read_refcount = 0;

  if (ADLB_REFC_IS_NULL(change))
    return ADLB_SUCCESS;

  int to_server_rank = ADLB_Locate(id);

  struct packed_incr_resp resp;
  rc = MPI_Irecv(&resp, sizeof(resp), MPI_BYTE, to_server_rank,
                 ADLB_TAG_RESPONSE, adlb_comm, &request);
  MPI_CHECK(rc);
  struct packed_incr msg = { .id = id, .change = change };
  rc = MPI_Send(&msg, sizeof(msg), MPI_BYTE, to_server_rank,
                ADLB_TAG_REFCOUNT_INCR, adlb_comm);
  MPI_CHECK(rc);
  rc = MPI_Wait(&request, &status);
  MPI_CHECK(rc);

  if (!resp.success)
    return ADLB_ERROR;

  ac = xlb_recv_notif_work(&resp.notifs, to_server_rank, notifs);
  ADLB_CHECK(ac);

  return ADLB_SUCCESS;
}

adlb_code
ADLBP_Insert_atomic(adlb_datum_id id, adlb_subscript subscript,
                        adlb_retrieve_refc refcounts,
                        bool* result, void *data, int *length,
                        adlb_data_type *type)
{
  int rc;
  MPI_Status status;
  MPI_Request request;
  struct packed_insert_atomic_resp resp;

  // TODO: support binary subscript
  DEBUG("ADLB_Insert_atomic: "ADLB_PRIDSUB,
        ADLB_PRIDSUB_ARGS(id, ADLB_DSYM_NULL, subscript));
  char *xfer_pos = xlb_xfer;
  xfer_pos += xlb_pack_id_sub(xfer_pos, id, subscript);

  bool return_value = data != NULL;
  MSG_PACK_BIN(xfer_pos, return_value);

  MSG_PACK_BIN(xfer_pos, refcounts);

  int to_server_rank = ADLB_Locate(id);

  rc = MPI_Irecv(&resp, sizeof(resp), MPI_BYTE, to_server_rank,
                ADLB_TAG_RESPONSE, adlb_comm, &request);
  MPI_CHECK(rc);
  rc = MPI_Send(xlb_xfer, (int)(xfer_pos - xlb_xfer), MPI_BYTE,
            to_server_rank, ADLB_TAG_INSERT_ATOMIC, adlb_comm);
  MPI_CHECK(rc);
  rc = MPI_Wait(&request, &status);
  MPI_CHECK(rc);

  if (resp.dc != ADLB_DATA_SUCCESS)
    return ADLB_ERROR;
  
  // Receive data before handling notifications
  if (return_value)
  {
    *length = resp.value_len;
    if (resp.value_len >= 0)
    {
      RECV(data, resp.value_len, MPI_BYTE, to_server_rank,
           ADLB_TAG_RESPONSE);
      *type = resp.value_type;
    }
  }

  adlb_code ac = xlb_handle_client_notif_work(&resp.notifs,
                                              to_server_rank);
  ADLB_CHECK(ac);

  *result = resp.created;
  return ADLB_SUCCESS;
}

/*
   Setting a negative length indicates data not present
 */
adlb_code
ADLBP_Retrieve(adlb_datum_id id, adlb_subscript subscript,
               adlb_retrieve_refc refcounts, adlb_data_type* type,
               void *data, int *length)
{
  MPI_Status status;
  MPI_Request request;

  int to_server_rank = ADLB_Locate(id);

  int subscript_len = adlb_has_sub(subscript) ?
                      (int)subscript.length : 0;

  // Stack allocate small buffer
  int hdr_len = (int)sizeof(struct packed_retrieve_hdr) + subscript_len;
  char hdr_buffer[hdr_len];
  struct packed_retrieve_hdr *hdr;
  hdr = (struct packed_retrieve_hdr*)hdr_buffer;

  // Fill in header
  hdr->id = id;
  hdr->refcounts = refcounts;
  hdr->subscript_len = subscript_len;
  if (subscript_len > 0)
  {
    memcpy(hdr->subscript, subscript.key, (size_t)subscript_len);
  }

  struct retrieve_response_hdr resp_hdr;
  IRECV(&resp_hdr, sizeof(resp_hdr), MPI_BYTE, to_server_rank,
        ADLB_TAG_RESPONSE);
  SEND(hdr, hdr_len, MPI_BYTE, to_server_rank, ADLB_TAG_RETRIEVE);
  WAIT(&request,&status);


  if (resp_hdr.code == ADLB_DATA_ERROR_NOT_FOUND ||
           resp_hdr.code == ADLB_DATA_ERROR_SUBSCRIPT_NOT_FOUND)
  {
    *length = -1;
    return ADLB_SUCCESS;
  }
  else if (resp_hdr.code != ADLB_DATA_SUCCESS)
  {
    return ADLB_ERROR;
  }
  
  assert(resp_hdr.length <= ADLB_PAYLOAD_MAX);
<<<<<<< HEAD
  RECV(data, resp_hdr.length, MPI_BYTE, to_server_rank,
       ADLB_TAG_RESPONSE);
  // Set length and type output parameters
  *length = resp_hdr.length;
  *type = resp_hdr.type;
  DEBUG("RETRIEVE: "ADLB_PRID" (%i bytes)\n",
        ADLB_PRID_ARGS(id, ADLB_DSYM_NULL), *length);
=======
  RECV(data, resp_hdr.length, MPI_BYTE, to_server_rank, ADLB_TAG_RESPONSE);
  // Set length and type output parameters
  *length = resp_hdr.length;
  *type = resp_hdr.type;
  DEBUG("RETRIEVE: <%"PRId64"> (%i bytes)\n", id, *length);
>>>>>>> 72202854
  
  adlb_code ac = xlb_handle_client_notif_work(&resp_hdr.notifs,
                                              to_server_rank);
  ADLB_CHECK(ac);

  return ADLB_SUCCESS;
}

/**
   Allocates fresh memory in subscripts and members
   Caller must free this when done
 */
adlb_code
ADLBP_Enumerate(adlb_datum_id container_id,
                int count, int offset, adlb_refc decr,
                bool include_keys, bool include_vals,
                void** data, int* length, int* records,
                adlb_type_extra *kv_type)
{
  MPI_Status status;
  MPI_Request request;

  int to_server_rank = ADLB_Locate(container_id);

  struct packed_enumerate opts;
  opts.id = container_id;
  // Are we requesting subscripts?
  opts.request_subscripts = include_keys;
  // Are we requesting members?
  opts.request_members = include_vals;
  opts.count = count;
  opts.offset = offset;
  opts.decr = decr;

  struct packed_enumerate_result res;
  IRECV(&res, sizeof(res), MPI_BYTE, to_server_rank, ADLB_TAG_RESPONSE);
  SEND(&opts, sizeof(struct packed_enumerate), MPI_BYTE,
       to_server_rank, ADLB_TAG_ENUMERATE);
  WAIT(&request,&status);

  if (res.dc == ADLB_DATA_SUCCESS)
  {
    *records = res.records;
    *length = res.length;
    if (include_keys || include_vals)
    {
      assert(res.length >= 0);
      *data = malloc((size_t)res.length);
      RECV(*data, res.length, MPI_BYTE, to_server_rank,
           ADLB_TAG_RESPONSE);
    }
    kv_type->valid = true;
    kv_type->CONTAINER.key_type = res.key_type;
    kv_type->CONTAINER.val_type = res.val_type;
    return ADLB_SUCCESS;
  }
  else
    return ADLB_ERROR;
}

adlb_code
ADLBP_Unique(adlb_datum_id* result)
{
  MPI_Status status;
  MPI_Request request;

  TRACE("ADLBP_Unique()...");

  // This is just something to send, it is ignored by the server
  static int msg = 0;
  int to_server_rank = get_next_server();
  IRECV(result, 1, MPI_ADLB_ID, to_server_rank, ADLB_TAG_RESPONSE);
  SEND(&msg, 1, MPI_INT, to_server_rank, ADLB_TAG_UNIQUE);
  WAIT(&request, &status);

  if (result == ADLB_DATA_ID_NULL)
    return ADLB_ERROR;
  return ADLB_SUCCESS;
}

adlb_code
ADLBP_Typeof(adlb_datum_id id, adlb_data_type* type)
{
  MPI_Status status;
  MPI_Request request;

  int to_server_rank = ADLB_Locate(id);
  IRECV(type, 1, MPI_INT, to_server_rank, ADLB_TAG_RESPONSE);
  SEND(&id, 1, MPI_ADLB_ID, to_server_rank, ADLB_TAG_TYPEOF);
  WAIT(&request, &status);

  DEBUG("ADLB_Typeof "ADLB_PRID"=>%i",
        ADLB_PRID_ARGS(id, ADLB_DSYM_NULL), *type);

  if (*type == -1)
    return ADLB_ERROR;
  return ADLB_SUCCESS;
}

adlb_code
ADLBP_Container_typeof(adlb_datum_id id, adlb_data_type* key_type,
                                 adlb_data_type* val_type)
{
  MPI_Status status;
  MPI_Request request;
  // DEBUG("ADLB_Container_typeof: %li", id);

  int to_server_rank = ADLB_Locate(id);
  adlb_data_type types[2];
  IRECV(types, 2, MPI_INT, to_server_rank, ADLB_TAG_RESPONSE);
  SEND(&id, 1, MPI_ADLB_ID, to_server_rank, ADLB_TAG_CONTAINER_TYPEOF);
  WAIT(&request, &status);

  DEBUG("ADLB_Container_typeof "ADLB_PRID"=>(%i,%i)",
        ADLB_PRID_ARGS(id, ADLB_DSYM_NULL), types[0], types[1]);

  if (types[0] == -1 || types[1] == -1)
    return ADLB_ERROR;

  *key_type = types[0];
  *val_type = types[1];
  return ADLB_SUCCESS;
}

/**
   @param work_type work type to receive notification as
   @param subscribed output: false if data is already closed
                             or ADLB_ERROR on error
 */
adlb_code
ADLBP_Subscribe(adlb_datum_id id, adlb_subscript subscript,
                int work_type, int* subscribed)
{
  int to_server_rank;
  MPI_Status status;
  MPI_Request request;

  to_server_rank = ADLB_Locate(id);
  
<<<<<<< HEAD
  char *xfer_pos = xlb_xfer;
  MSG_PACK_BIN(xfer_pos, work_type);
  xfer_pos += xlb_pack_id_sub(xfer_pos, id, subscript);

  int req_length = (int)(xfer_pos - xlb_xfer);
=======
  char *xfer_pos = xfer;
  MSG_PACK_BIN(xfer_pos, work_type);
  xfer_pos += xlb_pack_id_sub(xfer_pos, id, subscript);

  int req_length = (int)(xfer_pos - xfer);
>>>>>>> 72202854
  assert(req_length > 0);

  struct pack_sub_resp result;
  IRECV(&result, sizeof(result), MPI_BYTE, to_server_rank,
        ADLB_TAG_RESPONSE);
  SEND(xlb_xfer, req_length, MPI_BYTE, to_server_rank,
        ADLB_TAG_SUBSCRIBE);
  WAIT(&request, &status);

  if (result.dc == ADLB_DATA_SUCCESS)
  {
    *subscribed = result.subscribed;
    if (!adlb_has_sub(subscript))
    {
      DEBUG("ADLB_Subscribe: "ADLB_PRID" => %i",
            ADLB_PRID_ARGS(id, ADLB_DSYM_NULL), *subscribed);
    }
    else
    {
      // TODO: support binary subscript
      DEBUG("ADLB_Subscribe: "ADLB_PRIDSUB" => %i",
          ADLB_PRIDSUB_ARGS(id, ADLB_DSYM_NULL, subscript), *subscribed);
    }
    return ADLB_SUCCESS;
  }
  else if (result.dc == ADLB_DATA_ERROR_NOT_FOUND)
  {
    DEBUG("ADLB_Subscribe: "ADLB_PRID" not found",
           ADLB_PRID_ARGS(id, ADLB_DSYM_NULL));
    return ADLB_NOTHING;
  }
  else
  {
    if (!adlb_has_sub(subscript))
    {
      DEBUG("ADLB_Subscribe: "ADLB_PRID" => error",
            ADLB_PRID_ARGS(id, ADLB_DSYM_NULL));
    }
    else
    {
      // TODO: support binary subscript
      DEBUG("ADLB_Subscribe: "ADLB_PRIDSUB" => error",
            ADLB_PRIDSUB_ARGS(id, ADLB_DSYM_NULL, subscript));
    }
    return ADLB_ERROR;
  }
}

/**
   This consumes a read reference count to the container
   @return false in subscribed if data is already closed
 */
adlb_code
ADLBP_Container_reference(adlb_datum_id id, adlb_subscript subscript,
            adlb_datum_id ref_id, adlb_subscript ref_subscript,
            adlb_data_type ref_type, adlb_refc transfer_refs)
{
  MPI_Status status;
  MPI_Request request;

  char *xfer_pos = xlb_xfer;

  MSG_PACK_BIN(xfer_pos, ref_type);
  xfer_pos += xlb_pack_id_sub(xfer_pos, id, subscript);
  xfer_pos += xlb_pack_id_sub(xfer_pos, ref_id, ref_subscript);
  MSG_PACK_BIN(xfer_pos, transfer_refs);

  int to_server_rank = ADLB_Locate(id);

  struct packed_cont_ref_resp resp;

  IRECV(&resp, sizeof(resp), MPI_BYTE, to_server_rank,
        ADLB_TAG_RESPONSE);

  assert(xfer_pos - xlb_xfer <= INT_MAX);
  int length = (int)(xfer_pos - xlb_xfer);

  SEND(xlb_xfer, length, MPI_CHAR, to_server_rank,
       ADLB_TAG_CONTAINER_REFERENCE);
  WAIT(&request, &status);

  // Check for error before processing notification
  ADLB_DATA_CHECK(resp.dc);

  adlb_code ac;
  ac = xlb_handle_client_notif_work(&resp.notifs, to_server_rank);
  ADLB_CHECK(ac);

  // TODO: support binary subscript
  DEBUG("ADLB_Container_reference: "ADLB_PRIDSUB" => "ADLB_PRIDSUB
    " (%i)", ADLB_PRIDSUB_ARGS(id, ADLB_DSYM_NULL, subscript),
    ADLB_PRIDSUB_ARGS(ref_id, ADLB_DSYM_NULL, ref_subscript), ref_type);

  return ADLB_SUCCESS;
}

/** Return ADLB_ERROR and size=-1 if container is not closed */
adlb_code
ADLBP_Container_size(adlb_datum_id container_id, int* size,
                     adlb_refc decr)
{
  MPI_Status status;
  MPI_Request request;

  int to_server_rank = ADLB_Locate(container_id);

  struct packed_size_req req = { .id = container_id, .decr = decr };
  IRECV(size, 1, MPI_INT, to_server_rank, ADLB_TAG_RESPONSE);
  SEND(&req, sizeof(req), MPI_BYTE, to_server_rank,
                ADLB_TAG_CONTAINER_SIZE);
  WAIT(&request, &status);

  DEBUG("ADLB_Container_size: "ADLB_PRID" => %i",
        ADLB_PRID_ARGS(container_id, ADLB_DSYM_NULL), *size);

  if (*size < 0)
    return ADLB_ERROR;
  return ADLB_SUCCESS;
}

/**
   @return result 0->try again, 1->locked
 */
adlb_code
ADLBP_Lock(adlb_datum_id id, bool* result)
{
  MPI_Status status;
  MPI_Request request;

  int to_server_rank = ADLB_Locate(id);

  // c 0->try again, 1->locked, x->failed
  char c;
  IRECV(&c, 1, MPI_CHAR, to_server_rank, ADLB_TAG_RESPONSE);
  SEND(&id, 1, MPI_ADLB_ID, to_server_rank, ADLB_TAG_LOCK);
  WAIT(&request, &status);

  if (c == 'x')
    return ADLB_ERROR;

  if (c == '0')
    *result = false;
  else if (c == '1')
    *result = true;
  else
    assert(false);

  return ADLB_SUCCESS;
}

/**
   @return result 0->try again, 1->locked
 */
adlb_code
ADLBP_Unlock(adlb_datum_id id)
{
  MPI_Status status;
  MPI_Request request;

  int to_server_rank = ADLB_Locate(id);

  // c: 1->success, x->failed
  char c;
  IRECV(&c, 1, MPI_CHAR, to_server_rank, ADLB_TAG_RESPONSE);
  SEND(&id, 1, MPI_ADLB_ID, to_server_rank, ADLB_TAG_UNLOCK);
  WAIT(&request, &status);

  if (c == 'x')
    return ADLB_ERROR;

  if (c != '1')
    assert(false);

  return ADLB_SUCCESS;
}

/**
   Is the server at rank idle?

   check_attempt: attempt number from master server of checking for idle
   result: true if idle
   request_counts: must be array large enough to hold ntypes. Filled in
        if idle with # of requests for each type
   untargeted_work_counts: must be array large enough to hold ntypes,
        Filled in if idle with # of tasks for each type
 */
adlb_code
ADLB_Server_idle(int rank, int64_t check_attempt, bool* result,
                 int *request_counts, int *untargeted_work_counts)
{
  MPI_Request request;
  MPI_Status status;
  IRECV(result, sizeof(result), MPI_BYTE, rank, ADLB_TAG_RESPONSE);
  SEND(&check_attempt, sizeof(check_attempt), MPI_BYTE, rank,
       ADLB_TAG_CHECK_IDLE);
  WAIT(&request, &status);

  if (*result)
  {
    RECV(request_counts, xlb_types_size, MPI_INT, rank,
         ADLB_TAG_RESPONSE);
    RECV(untargeted_work_counts, xlb_types_size, MPI_INT, rank,
         ADLB_TAG_RESPONSE);
  }
  return ADLB_SUCCESS;
}

/**
   Tell the server that this worker is shutting down
 */
static inline adlb_code
ADLB_Shutdown(void)
{
  TRACE_START;
  SEND_TAG(xlb_my_server, ADLB_TAG_SHUTDOWN_WORKER);
  TRACE_END;
  return ADLB_SUCCESS;
}

static void free_hostmap(void);

adlb_code
ADLBP_Finalize()
{
  TRACE_START;

  adlb_code rc;
  int flag;
  MPI_Finalized(&flag);
  CHECK_MSG(!flag,
            "ERROR: MPI_Finalize() called before ADLB_Finalize()\n");

#ifdef XLB_ENABLE_XPT
  // Finalize checkpoints before shutting down data
  ADLB_Xpt_finalize();
#endif

  adlb_data_code dc = xlb_data_finalize();
  if (dc != ADLB_DATA_SUCCESS)
    xlb_server_fail(1);

  if (xlb_comm_rank >= xlb_master_server_rank)
  {
    // Server:
    ; // print_final_stats();
  }
  else
  {
    // Worker:
    if (!got_shutdown)
    {
      rc = ADLB_Shutdown();
      ADLB_CHECK(rc);
    }
  }

  free_hostmap();
  
  xlb_dsyms_finalize();

  bool failed;
  int fail_code;
  xlb_server_failed(&failed, &fail_code);
  if (xlb_comm_rank == xlb_master_server_rank && failed)
  {
    printf("FAILED: EXIT(%i)\n", fail_code);
    exit(fail_code);
  }

  rc = xlb_get_reqs_finalize();
  ADLB_CHECK(rc);

  // Get messaging module to clean up state
  xlb_msg_finalize();

  // Clean up communicators (avoid memory leaks if ADLB used within
  // another application, and avoid spurious warnings from leak
  // detectors otherwise)
  if (xlb_am_server)
    MPI_Comm_free(&adlb_server_comm);
  else
    MPI_Comm_free(&adlb_worker_comm);
  MPI_Group_free(&adlb_group);

  free(xlb_types);
  xlb_types = NULL;
  
  xlb_data_types_finalize();

  return ADLB_SUCCESS;
}

static void
free_hostmap()
{
  if (disable_hostmap) return;
  for (int i = 0; i < hostmap.capacity; i++)
  {
    table_entry *head = &hostmap.array[i];
    if (table_entry_valid(head))
    {
      table_entry *e, *next;
      bool is_head;
      
      for (e = head, is_head = true; e != NULL;
           e = next, is_head = false)
      {
        next = e->next; // get next pointer before freeing

        char* name = e->key;
        struct list_i* L = e->data;
        free(name);
        list_i_free(L);
        
        if (!is_head)
        {
          // Free unless inline in array
          free(e);
        }
      }
    }
  }
  table_release(&hostmap);
}

adlb_code
ADLB_Fail(int code)
{
  printf("ADLB_Fail(%i)\n", code);

  SEND(&code, 1, MPI_INT, xlb_master_server_rank, ADLB_TAG_FAIL);

  // give servers a chance to shut down
  sleep(1);

  return ADLB_SUCCESS;
}

void
ADLB_Abort(int code)
{
  printf("ADLB_Abort(%i)\n", code);
  printf("MPI_Abort(%i)\n", code);
  MPI_Abort(MPI_COMM_WORLD, code);
}

static void
print_proc_self_status()
{
  int val;
  char input_line[1024], key[100], mag[100];
  FILE *statsfile;

  statsfile = fopen("/proc/self/status", "r");
  if (statsfile)
  {
    printf("values from: /proc/self/status:\n");
    while (fgets(input_line,100,statsfile) != NULL)
    {
      if (strncmp(input_line,"VmRSS:",6)  == 0 ||
          strncmp(input_line,"VmHWM:",6)  == 0 ||
          strncmp(input_line,"VmPeak:",7) == 0 ||
          strncmp(input_line,"VmSize:",7) == 0)
      {
        sscanf(input_line,"%s %d %s",key,&val,mag);
        printf("    %s %d %s\n",key,val,mag);
      }
    }
    fclose(statsfile);
  }
}



//static int get_server_idx(int);
//static int get_server_rank(int);

/*
static int
get_server_idx(int server_rank)
{
  return server_rank - master_server_rank;
}
*/

/*
static int
get_server_rank(int server_idx)
{
  return master_server_rank + server_idx;
}
*/

void
adlb_exit_handler()
{
  printf("adlb_exit_handler:\n");
  print_proc_self_status();
}<|MERGE_RESOLUTION|>--- conflicted
+++ resolved
@@ -217,7 +217,7 @@
 
   code = xlb_get_reqs_init();
   ADLB_CHECK(code);
-  
+
   TRACE_END;
   return ADLB_SUCCESS;
 }
@@ -404,7 +404,6 @@
 {
   MPI_Status status;
   MPI_Request request;
-<<<<<<< HEAD
   adlb_code rc;
   int response;
 
@@ -414,16 +413,6 @@
   rc = adlb_put_check_params(target, type, parallelism);
   ADLB_CHECK(rc);
 
-=======
-  int rc, response;
-
-  DEBUG("ADLB_Put: target=%i x%i %.*s",
-        target, parallelism, length, (char*) payload);
-
-  rc = adlb_put_check_params(target, type, parallelism);
-  ADLB_CHECK(rc);
-
->>>>>>> 72202854
   /** Server to contact */
   int to_server;
   rc = adlb_put_target_server(target, &to_server);
@@ -440,13 +429,8 @@
   }
 
   size_t p_size = PACKED_PUT_SIZE((size_t)inline_data_len);
-<<<<<<< HEAD
   assert(p_size <= XLB_XFER_SIZE);
   struct packed_put *p = (struct packed_put*)xlb_xfer;
-=======
-  assert(p_size <= XFER_SIZE);
-  struct packed_put *p = (struct packed_put*)xfer;
->>>>>>> 72202854
   p->type = type;
   p->priority = priority;
   p->putter = xlb_comm_rank;
@@ -492,11 +476,7 @@
   return ADLB_SUCCESS;
 }
 
-<<<<<<< HEAD
 adlb_code ADLBP_Dput(const void* payload, int length, int target,
-=======
-adlb_code ADLBP_Put_rule(const void* payload, int length, int target,
->>>>>>> 72202854
         int answer, int type, int priority, int parallelism,
         const char *name,
         const adlb_datum_id *wait_ids, int wait_id_count, 
@@ -504,18 +484,12 @@
 {
   MPI_Status status;
   MPI_Request request;
-<<<<<<< HEAD
   int response;
   adlb_code rc;
 
   DEBUG("ADLB_Dput: target=%i x%i %.*s",
-=======
-  int response, rc;
-
-  DEBUG("ADLB_Put_rule: target=%i x%i %.*s",
->>>>>>> 72202854
         target, parallelism, length, (char*) payload);
-  
+
   rc = adlb_put_check_params(target, type, parallelism);
   ADLB_CHECK(rc);
 
@@ -534,11 +508,7 @@
     inline_data_len = 0;
   }
 
-<<<<<<< HEAD
   struct packed_put_rule *p = (struct packed_put_rule*)xlb_xfer;
-=======
-  struct packed_put_rule *p = (struct packed_put_rule*)xfer;
->>>>>>> 72202854
   p->type = type;
   p->priority = priority;
   p->putter = xlb_comm_rank;
@@ -549,15 +519,11 @@
   p->has_inline_data = inline_data_len > 0;
   p->id_count = wait_id_count;
   p->id_sub_count = wait_id_sub_count;
-  
+
   int p_len = (int)sizeof(struct packed_put_rule);
 
   // pack in all needed data at end
-<<<<<<< HEAD
   char *p_data = (char*)p->inline_data;
-=======
-  void *p_data = p->inline_data;
->>>>>>> 72202854
 
   size_t wait_id_len = sizeof(wait_ids[0]) * (size_t)wait_id_count;
   memcpy(p_data, wait_ids, wait_id_len);
@@ -579,7 +545,7 @@
   p_data += p->name_strlen;
   p_len += p->name_strlen;
   #endif
-  
+
   if (p->has_inline_data)
   {
     memcpy(p_data, payload, (size_t)inline_data_len);
@@ -587,40 +553,23 @@
     p_len += inline_data_len;
   }
 
-<<<<<<< HEAD
   // xlb_xfer is much larger than we need for ids/subs plus inline data
   assert(p_len < XLB_XFER_SIZE); 
-=======
-  // xfer is much larger than we need for ids/subs plus inline data
-  assert(p_len < XFER_SIZE); 
->>>>>>> 72202854
 
   IRECV(&response, 1, MPI_INT, to_server, ADLB_TAG_RESPONSE_PUT);
   SEND(p, (int)p_len, MPI_BYTE, to_server, ADLB_TAG_PUT_RULE);
 
   WAIT(&request, &status);
-<<<<<<< HEAD
   if ((adlb_code)response == ADLB_REJECTED)
-=======
-  if (response == ADLB_REJECTED)
->>>>>>> 72202854
   {
  //    to_server_rank = next_server++;
 //    if (next_server >= (master_server_rank+num_servers))
 //      next_server = master_server_rank;
-<<<<<<< HEAD
     return (adlb_code)response;
   }
 
   // Check response before sending any payload data
   ADLB_CHECK((adlb_code)response);
-=======
-    return response;
-  }
-
-  // Check response before sending any payload data
-  ADLB_CHECK(response);
->>>>>>> 72202854
   if (!p->has_inline_data)
   {
     // Second response to confirm entered ok
@@ -630,15 +579,9 @@
     // Use RSEND so that server can pre-allocate a buffer
     RSEND(payload, length, MPI_BYTE, to_server, ADLB_TAG_WORK);
     WAIT(&request, &status);
-<<<<<<< HEAD
     ADLB_CHECK((adlb_code)response);
   }
   TRACE("ADLB_Dput: DONE");
-=======
-    ADLB_CHECK(response);
-  }
-  TRACE("ADLB_Put_rule: DONE");
->>>>>>> 72202854
 
   return ADLB_SUCCESS;
 }
@@ -801,7 +744,7 @@
     xlb_get_req_impl *req = &xlb_get_reqs.reqs[req_ix];
     assert(!req->in_use);
     req->in_use = true;
-    
+
     handles[i] = req_ix; 
   }
 
@@ -858,7 +801,7 @@
     node->data = i;
     list_i_add_item(&xlb_get_reqs.unused_reqs, node);
   }
-  
+
   return ADLB_SUCCESS;
 }
 
@@ -908,17 +851,17 @@
   adlb_code ac;
   ac = xlb_aget_progress(req_impl, false);
   ADLB_CHECK(ac);
-  
+
   if (ac == ADLB_NOTHING)
   {
     return ADLB_NOTHING;
   }
-    
+
   *length = req_impl->hdr.length;
   *answer = req_impl->hdr.answer_rank;
   *type_recvd = req_impl->hdr.type;
   *comm = req_impl->task_comm;
-  
+
   // Release and invalidate request 
   ac = xlb_get_req_release(req, req_impl);
   ADLB_CHECK(ac);
@@ -974,9 +917,9 @@
   // Should be completed
   assert(impl->in_use);
   assert(impl->ncomplete == impl->ntotal);
-  
+
   impl->in_use = false;
-    
+
   struct list_i_item *node = list_i_pop_item(&xlb_get_reqs.spare_nodes);
   assert(node != NULL);
   node->data = *req;
@@ -1014,12 +957,12 @@
   // Notify we're unblocked
   ac = xlb_block_worker(false);
   ADLB_CHECK(ac);
-  
+
   *length = req_impl->hdr.length;
   *answer = req_impl->hdr.answer_rank;
   *type_recvd = req_impl->hdr.type;
   *comm = req_impl->task_comm;
- 
+
   ac = xlb_get_req_release(req, req_impl);
   ADLB_CHECK(ac);
 
@@ -1276,11 +1219,11 @@
 {
   adlb_notif_t notifs = ADLB_NO_NOTIFS;
   adlb_code rc, final_rc;
-  
+
   final_rc = xlb_store(id, subscript, type, data, length, refcount_decr,
                  store_refcounts, &notifs);
   ADLB_CHECK(final_rc); // Check for ADLB_ERROR, not other codes
-  
+
   rc = xlb_notify_all(&notifs);
   ADLB_CHECK(rc);
 
@@ -1404,7 +1347,7 @@
 ADLBP_Refcount_incr(adlb_datum_id id, adlb_refc change)
 {
   adlb_code rc;
-  
+
   adlb_notif_t notifs = ADLB_NO_NOTIFS;
   rc = xlb_refcount_incr(id, change, &notifs);
   ADLB_CHECK(rc);
@@ -1425,7 +1368,7 @@
   adlb_code ac;
   MPI_Status status;
   MPI_Request request;
-  
+
   DEBUG("ADLB_Refcount_incr: "ADLB_PRID" READ %i WRITE %i",
             ADLB_PRID_ARGS(id, ADLB_DSYM_NULL),
             change.read_refcount, change.write_refcount);
@@ -1493,7 +1436,7 @@
 
   if (resp.dc != ADLB_DATA_SUCCESS)
     return ADLB_ERROR;
-  
+
   // Receive data before handling notifications
   if (return_value)
   {
@@ -1562,9 +1505,8 @@
   {
     return ADLB_ERROR;
   }
-  
+
   assert(resp_hdr.length <= ADLB_PAYLOAD_MAX);
-<<<<<<< HEAD
   RECV(data, resp_hdr.length, MPI_BYTE, to_server_rank,
        ADLB_TAG_RESPONSE);
   // Set length and type output parameters
@@ -1572,14 +1514,7 @@
   *type = resp_hdr.type;
   DEBUG("RETRIEVE: "ADLB_PRID" (%i bytes)\n",
         ADLB_PRID_ARGS(id, ADLB_DSYM_NULL), *length);
-=======
-  RECV(data, resp_hdr.length, MPI_BYTE, to_server_rank, ADLB_TAG_RESPONSE);
-  // Set length and type output parameters
-  *length = resp_hdr.length;
-  *type = resp_hdr.type;
-  DEBUG("RETRIEVE: <%"PRId64"> (%i bytes)\n", id, *length);
->>>>>>> 72202854
-  
+
   adlb_code ac = xlb_handle_client_notif_work(&resp_hdr.notifs,
                                               to_server_rank);
   ADLB_CHECK(ac);
@@ -1717,20 +1652,12 @@
   MPI_Request request;
 
   to_server_rank = ADLB_Locate(id);
-  
-<<<<<<< HEAD
+
   char *xfer_pos = xlb_xfer;
   MSG_PACK_BIN(xfer_pos, work_type);
   xfer_pos += xlb_pack_id_sub(xfer_pos, id, subscript);
 
   int req_length = (int)(xfer_pos - xlb_xfer);
-=======
-  char *xfer_pos = xfer;
-  MSG_PACK_BIN(xfer_pos, work_type);
-  xfer_pos += xlb_pack_id_sub(xfer_pos, id, subscript);
-
-  int req_length = (int)(xfer_pos - xfer);
->>>>>>> 72202854
   assert(req_length > 0);
 
   struct pack_sub_resp result;
@@ -1988,7 +1915,7 @@
   }
 
   free_hostmap();
-  
+
   xlb_dsyms_finalize();
 
   bool failed;
@@ -2017,7 +1944,7 @@
 
   free(xlb_types);
   xlb_types = NULL;
-  
+
   xlb_data_types_finalize();
 
   return ADLB_SUCCESS;
@@ -2034,7 +1961,7 @@
     {
       table_entry *e, *next;
       bool is_head;
-      
+
       for (e = head, is_head = true; e != NULL;
            e = next, is_head = false)
       {
@@ -2044,7 +1971,7 @@
         struct list_i* L = e->data;
         free(name);
         list_i_free(L);
-        
+
         if (!is_head)
         {
           // Free unless inline in array
