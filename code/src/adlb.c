/*
 * Copyright 2013 University of Chicago and Argonne National Laboratory
 *
 * Licensed under the Apache License, Version 2.0 (the "License");
 * you may not use this file except in compliance with the License.
 * You may obtain a copy of the License at
 *
 *     http://www.apache.org/licenses/LICENSE-2.0
 *
 * Unless required by applicable law or agreed to in writing, software
 * distributed under the License is distributed on an "AS IS" BASIS,
 * WITHOUT WARRANTIES OR CONDITIONS OF ANY KIND, either express or implied.
 * See the License for the specific language governing permissions and
 * limitations under the License
 */


#define _GNU_SOURCE
#include <assert.h>
#include <inttypes.h>
#include <limits.h>
#include <stddef.h>
#include <signal.h>
#include <stdio.h>
#include <string.h>
#include <sys/utsname.h>

#include <mpi.h>

#include <c-utils.h>
#include <list_i.h>
#include <table.h>
#include <tools.h>

#include "adlb.h"
#include "adlb_types.h"
#include "adlb-version.h"
#include "adlb-xpt.h"
#include "checks.h"
#include "client_internal.h"
#include "common.h"
#include "data.h"
#include "debug.h"
#include "debug_symbols.h"
#include "messaging.h"
#include "mpe-tools.h"
#include "mpi-tools.h"
#include "notifications.h"
#include "server.h"
#include "sync.h"

static adlb_code next_server;

static void print_proc_self_status(void);

void adlb_exit_handler(void);

/** True after a Get() receives a shutdown code */
static bool got_shutdown = false;

/** Cached copy of MPI world group */
static MPI_Group adlb_group;

static int mpi_version;

/**
   Maps string hostname to list of int ranks which are running on
   that host
 */
struct table hostmap;

static inline int choose_data_server();

static int disable_hostmap;

static void
check_versions()
{
  mpi_version = ADLB_MPI_VERSION;

  version av, cuv, rcuv;
  // required c-utils version (rcuv):
  ADLB_Version(&av);
  version_parse(&rcuv, C_UTILS_REQUIRED_VERSION);
  c_utils_version(&cuv);
  version_require("ADLB", &av, "c-utils", &cuv, &rcuv);
}

#define HOSTNAME_MAX 128
static void report_debug_ranks(void);
static bool setup_hostmap(void);

static inline int get_next_server();

adlb_code
ADLBP_Init(int nservers, int ntypes, int type_vect[],
           int *am_server, MPI_Comm comm, MPI_Comm *worker_comm)
{
  adlb_code code = debug_check_environment();
  ADLB_CHECK(code);

  TRACE_START;

  int initialized;
  check_versions();
  int rc;
  rc = MPI_Initialized(&initialized);
  MPI_CHECK(rc);
  CHECK_MSG(initialized, "ADLB: MPI is not initialized!\n");

  xlb_start_time = MPI_Wtime();

  adlb_comm = comm;

  rc = MPI_Comm_size(comm, &xlb_comm_size);
  MPI_CHECK(rc);
  rc = MPI_Comm_rank(comm, &xlb_comm_rank);
  MPI_CHECK(rc);

  xlb_msg_init();

  gdb_spin(xlb_comm_rank);

  xlb_types_size = ntypes;
  xlb_types = malloc((size_t)xlb_types_size * sizeof(int));
  for (int i = 0; i < xlb_types_size; i++)
    xlb_types[i] = type_vect[i];
  xlb_servers = nservers;
  xlb_workers = xlb_comm_size - xlb_servers;
  xlb_master_server_rank = xlb_comm_size - xlb_servers;

  rc = MPI_Comm_group(adlb_comm, &adlb_group);
  assert(rc == MPI_SUCCESS);

  // Set this correctly before initializing other modules
  xlb_perf_counters_enabled = false;
  getenv_boolean("ADLB_PERF_COUNTERS", xlb_perf_counters_enabled, &xlb_perf_counters_enabled);

  xlb_am_server = (xlb_comm_rank >= xlb_workers);
  if (!xlb_am_server)
  {
    *am_server = 0;
    MPI_Comm_split(adlb_comm, 0, xlb_comm_rank, &adlb_worker_comm);
    *worker_comm = adlb_worker_comm;
    xlb_my_server = xlb_map_to_server(xlb_comm_rank);
    DEBUG("my_server_rank: %i", xlb_my_server);
    next_server = xlb_my_server;
  }
  else
  {
    *am_server = 1;
    // Don't have a server: I am one
    xlb_my_server = ADLB_RANK_NULL;
    MPI_Comm_split(adlb_comm, 1, xlb_comm_rank-xlb_workers,
                   &adlb_server_comm);
    code = xlb_server_init();
    ADLB_CHECK(code);
  }

  report_debug_ranks();

  setup_hostmap();

  code = xlb_dsyms_init();
  ADLB_CHECK(code);

  srandom((unsigned int)xlb_comm_rank+1);

  xlb_read_refcount_enabled = false;

  adlb_data_code dc = xlb_data_types_init();
  ADLB_DATA_CHECK(dc);
  
  TRACE_END;
  return ADLB_SUCCESS;
}

static void
report_debug_ranks()
{
  int debug_ranks;
  getenv_integer("ADLB_DEBUG_RANKS", 0, &debug_ranks);
  if (!debug_ranks) return;

  struct utsname u;
  uname(&u);

  printf("ADLB_DEBUG_RANKS: rank: %i nodename: %s\n",
         xlb_comm_rank, u.nodename);
}

static bool
setup_hostmap()
{
  getenv_integer("ADLB_DISABLE_HOSTMAP", 0, &disable_hostmap);
  if (disable_hostmap) return true;

  struct utsname u;
  uname(&u);

  // Length of nodenames
  int length = (int) sizeof(u.nodename);

  // This may be too big for the stack
  char* allnames = malloc((size_t)(xlb_comm_size*length) * sizeof(char));

  char myname[length];
  // This prevents valgrind errors:
  memset(myname, 0, (size_t)length);
  strcpy(myname, u.nodename);

  int rc = MPI_Allgather(myname,   length, MPI_CHAR,
                         allnames, length, MPI_CHAR, adlb_comm);
  MPI_CHECK(rc);

  table_init(&hostmap, 1024);

  bool debug_hostmap = false;
  char* t = getenv("ADLB_DEBUG_HOSTMAP");
  if (t != NULL && strcmp(t, "1") == 0)
    debug_hostmap = true;

  char* p = allnames;
  for (int rank = 0; rank < xlb_comm_size; rank++)
  {
    char* name = p;

    if (xlb_comm_rank == 0 && debug_hostmap)
      printf("HOSTMAP: %s -> %i\n", name, rank);

    if (!table_contains(&hostmap, name))
    {
      struct list_i* L = list_i_create();
      table_add(&hostmap, name, L);
    }

    struct list_i* L;
    table_search(&hostmap, name, (void*) &L);
    list_i_add(L, rank);

    p += length;
  }

  free(allnames);
  return true;
}

adlb_code
ADLB_Version(version* output)
{
  version_parse(output, ADLB_VERSION);
  return ADLB_SUCCESS;
}

adlb_code
ADLB_Hostmap_stats(unsigned int* count, unsigned int* name_max)
{
  CHECK_MSG(!disable_hostmap,
            "ADLB_Hostmap_stats: hostmap is disabled!");
  struct utsname u;
  *count = (uint)hostmap.size;
  *name_max = sizeof(u.nodename);
  return ADLB_SUCCESS;
}

adlb_code
ADLB_Hostmap_lookup(const char* name, int count,
                    int* output, int* actual)
{
  CHECK_MSG(!disable_hostmap,
             "ADLB_Hostmap_lookup: hostmap is disabled!");
  struct list_i* L;
  bool b = table_search(&hostmap, name, (void*) &L);
  if (!b)
    return ADLB_NOTHING;
  int i = 0;
  for (struct list_i_item* item = L->head; item; item = item->next)
  {
    output[i++] = item->data;
    if (i == count)
      break;
  }
  *actual = i;
  return ADLB_SUCCESS;
}

adlb_code
ADLB_Hostmap_list(char* output, unsigned int max,
                  unsigned int offset, int* actual)
{
  CHECK_MSG(!disable_hostmap,
               "ADLB_Hostmap_list: hostmap is disabled!");
  // Number of chars written
  int count = 0;
  // Number of hostnames written
  int h = 0;
  // Moving pointer into output
  char* p = output;
  // Counter for offset
  int j = 0;

  TABLE_FOREACH(&hostmap, item)
  {
    if (j++ >= offset)
    {
      int t = (int)strlen(item->key);
      if (count+t >= max)
        goto done;
      append(p, "%s", item->key);
      *p = '\r';
      p++;
      count += t;
      h++;
    }
  }

  done:
  *actual = h;
  return ADLB_SUCCESS;
}

// Server to target with work
__attribute__((always_inline))
static inline adlb_code
adlb_put_target_server(int target, int *to_server)
{
  if (target == ADLB_RANK_ANY)
    *to_server = xlb_my_server;
  else if (target < xlb_comm_size)
    *to_server = xlb_map_to_server(target);
  else
    CHECK_MSG(target >= 0 && target < xlb_comm_size,
        "ADLB_Put(): invalid target rank: %i", target);
  return ADLB_SUCCESS;;
}

static inline adlb_code
adlb_put_check_params(int target, int type, int parallelism)
{
  CHECK_MSG(target == ADLB_RANK_ANY ||
            (target >= 0 && target < xlb_workers),
            "ADLB_Put(): invalid target: %i", target);

  CHECK_MSG(type >= 0 && xlb_type_index(type) >= 0,
            "ADLB_Put(): invalid work type: %d\n", type);

  CHECK_MSG(mpi_version >= 3 || parallelism == 1,
            "ADLB_Put(): "
            "parallel tasks not supported for MPI version %i",
            mpi_version);
  return ADLB_SUCCESS;
}

adlb_code
ADLBP_Put(const void* payload, int length, int target, int answer,
          int type, int priority, int parallelism)
{
  MPI_Status status;
  MPI_Request request;
  int rc, response;

  DEBUG("ADLB_Put: target=%i x%i %.*s",
        target, parallelism, length, (char*) payload);

  rc = adlb_put_check_params(target, type, parallelism);
  ADLB_CHECK(rc);

  /** Server to contact */
  int to_server;
  rc = adlb_put_target_server(target, &to_server);
  ADLB_CHECK(rc);

  int inline_data_len;
  if (length <= PUT_INLINE_DATA_MAX)
  {
    inline_data_len = length;
  }
  else
  {
    inline_data_len = 0;
  }

  size_t p_size = PACKED_PUT_SIZE((size_t)inline_data_len);
  assert(p_size <= XFER_SIZE);
  struct packed_put *p = (struct packed_put*)xfer;
  p->type = type;
  p->priority = priority;
  p->putter = xlb_comm_rank;
  p->answer = answer;
  p->target = target;
  p->length = length;
  p->parallelism = parallelism;
  p->has_inline_data = inline_data_len > 0;
  if (p->has_inline_data)
  {
    memcpy(p->inline_data, payload, (size_t)inline_data_len);
  }

  IRECV(&response, 1, MPI_INT, to_server, ADLB_TAG_RESPONSE_PUT);
  SEND(p, (int)p_size, MPI_BYTE, to_server, ADLB_TAG_PUT);

  WAIT(&request, &status);
  if (response == ADLB_REJECTED)
  {
 //    to_server_rank = next_server++;
//    if (next_server >= (master_server_rank+num_servers))
//      next_server = master_server_rank;
    return response;
  }

  if (p->has_inline_data)
  {
    // Successfully sent: just check response
    ADLB_CHECK(response);
  }
  else
  {
    int payload_dest = response;
    // Still need to send payload
    // In a redirect, we send the payload to a worker
    DEBUG("ADLB_Put: payload to: %i", payload_dest);
    if (payload_dest == ADLB_RANK_NULL)
      return ADLB_ERROR;
    SSEND(payload, length, MPI_BYTE, payload_dest, ADLB_TAG_WORK);
  }
  TRACE("ADLB_Put: DONE");

  return ADLB_SUCCESS;
}

<<<<<<< HEAD
adlb_code ADLBP_Dput(const void* payload, int length, int target,
=======
adlb_code ADLBP_Put_rule(const void* payload, int length, int target,
>>>>>>> 72202854
        int answer, int type, int priority, int parallelism,
        const char *name,
        const adlb_datum_id *wait_ids, int wait_id_count, 
        const adlb_datum_id_sub *wait_id_subs, int wait_id_sub_count)
{
  MPI_Status status;
  MPI_Request request;
  int response, rc;

<<<<<<< HEAD
  DEBUG("ADLB_Dput: target=%i x%i %.*s",
=======
  DEBUG("ADLB_Put_rule: target=%i x%i %.*s",
>>>>>>> 72202854
        target, parallelism, length, (char*) payload);
  
  rc = adlb_put_check_params(target, type, parallelism);
  ADLB_CHECK(rc);

  /** Server to contact */
  int to_server;
  rc = adlb_put_target_server(target, &to_server);
  ADLB_CHECK(rc);

  int inline_data_len;
  if (length <= PUT_INLINE_DATA_MAX)
  {
    inline_data_len = length;
  }
  else
  {
    inline_data_len = 0;
  }

  struct packed_put_rule *p = (struct packed_put_rule*)xfer;
  p->type = type;
  p->priority = priority;
  p->putter = xlb_comm_rank;
  p->answer = answer;
  p->target = target;
  p->length = length;
  p->parallelism = parallelism;
  p->has_inline_data = inline_data_len > 0;
  p->id_count = wait_id_count;
  p->id_sub_count = wait_id_sub_count;
  
  int p_len = (int)sizeof(struct packed_put_rule);

  // pack in all needed data at end
  void *p_data = p->inline_data;

  size_t wait_id_len = sizeof(wait_ids[0]) * (size_t)wait_id_count;
  memcpy(p_data, wait_ids, wait_id_len);
  p_data += wait_id_len;
  p_len += (int)wait_id_len;

  for (int i = 0; i < wait_id_sub_count; i++)
  {
    int packed_len = xlb_pack_id_sub(p_data, wait_id_subs[i].id,
                                      wait_id_subs[i].subscript);
    p_data += packed_len;
    p_len += packed_len;
  }

  #ifndef NDEBUG
  // Don't pack name if NDEBUG on
  p->name_strlen = (int)strlen(name);
  memcpy(p_data, name, (size_t)p->name_strlen);
  p_data += p->name_strlen;
  p_len += p->name_strlen;
  #endif
  
  if (p->has_inline_data)
  {
    memcpy(p_data, payload, (size_t)inline_data_len);
    p_data += inline_data_len;
    p_len += inline_data_len;
  }

  // xfer is much larger than we need for ids/subs plus inline data
  assert(p_len < XFER_SIZE); 

  IRECV(&response, 1, MPI_INT, to_server, ADLB_TAG_RESPONSE_PUT);
  SEND(p, (int)p_len, MPI_BYTE, to_server, ADLB_TAG_PUT_RULE);

  WAIT(&request, &status);
  if (response == ADLB_REJECTED)
  {
 //    to_server_rank = next_server++;
//    if (next_server >= (master_server_rank+num_servers))
//      next_server = master_server_rank;
    return response;
  }

  // Check response before sending any payload data
  ADLB_CHECK(response);
  if (!p->has_inline_data)
  {
    // Second response to confirm entered ok
    IRECV(&response, 1, MPI_INT, to_server, ADLB_TAG_RESPONSE_PUT);
    // Still need to send payload
    // Note: don't try to redirect work for rule
    // Use RSEND so that server can pre-allocate a buffer
    RSEND(payload, length, MPI_BYTE, to_server, ADLB_TAG_WORK);
    WAIT(&request, &status);
    ADLB_CHECK(response);
  }
<<<<<<< HEAD
  TRACE("ADLB_Dput: DONE");
=======
  TRACE("ADLB_Put_rule: DONE");
>>>>>>> 72202854

  return ADLB_SUCCESS;
}

adlb_code
ADLBP_Get(int type_requested, void* payload, int* length,
          int* answer, int* type_recvd, MPI_Comm* comm)
{
  MPI_Status status;
  MPI_Request request;

  TRACE_START;

  CHECK_MSG(xlb_type_index(type_requested) != -1,
                "ADLB_Get(): Bad work type: %i\n", type_requested);

  struct packed_get_response g;
  IRECV(&g, sizeof(g), MPI_BYTE, xlb_my_server, ADLB_TAG_RESPONSE_GET);
  SEND(&type_requested, 1, MPI_INT, xlb_my_server, ADLB_TAG_GET);
  WAIT(&request, &status);

  mpi_recv_sanity(&status, MPI_BYTE, sizeof(g));

  if (g.code == ADLB_SHUTDOWN)
  {
    DEBUG("ADLB_Get(): SHUTDOWN");
    got_shutdown = true;
    return ADLB_SHUTDOWN;
  }

  DEBUG("ADLB_Get(): payload source: %i", g.payload_source);
  RECV(payload, g.length, MPI_BYTE, g.payload_source, ADLB_TAG_WORK);
  mpi_recv_sanity(&status, MPI_BYTE, g.length);
  // TRACE("ADLB_Get(): got: %s", (char*) payload);

  if (g.parallelism > 1)
  {
    DEBUG("ADLB_Get(): parallelism=%i", g.parallelism);
    // Parallel tasks require MPI 3.  Cf. configure.ac
    #if ADLB_MPI_VERSION >= 3
    // Recv ranks for output comm
    int ranks[g.parallelism];
    RECV(ranks, g.parallelism, MPI_INT, xlb_my_server,
         ADLB_TAG_RESPONSE_GET);
    MPI_Group group;
    int rc = MPI_Group_incl(adlb_group, g.parallelism, ranks, &group);
    assert(rc == MPI_SUCCESS);
    // This is an MPI 3 function:
    rc = MPI_Comm_create_group(adlb_comm, group, 0, comm);
    assert(rc == MPI_SUCCESS);
    #endif
  }
  else
    *comm = MPI_COMM_SELF;

  *length = g.length;
  *answer = g.answer_rank;
  *type_recvd = g.type;

  return ADLB_SUCCESS;
}

adlb_code
ADLBP_Iget(int type_requested, void* payload, int* length,
           int* answer, int* type_recvd)
{
  MPI_Status status;
  MPI_Request request;

  CHECK_MSG(xlb_type_index(type_requested) != -1,
            "ADLB_Iget(): Bad work type: %i\n", type_requested);

  struct packed_get_response g;
  IRECV(&g, sizeof(g), MPI_BYTE, xlb_my_server, ADLB_TAG_RESPONSE_GET);
  SEND(&type_requested, 1, MPI_INT, xlb_my_server, ADLB_TAG_IGET);
  WAIT(&request, &status);

  mpi_recv_sanity(&status, MPI_BYTE, sizeof(g));

  if (g.code == ADLB_SHUTDOWN)
  {
    DEBUG("ADLB_Iget(): SHUTDOWN");
    got_shutdown = true;
    return ADLB_SHUTDOWN;
  }
  if (g.code == ADLB_NOTHING)
  {
    DEBUG("ADLB_Iget(): NOTHING");
    return ADLB_NOTHING;
  }

  DEBUG("ADLB_Iget: payload source: %i", g.payload_source);
  RECV(payload, g.length, MPI_BYTE, g.payload_source, ADLB_TAG_WORK);

  mpi_recv_sanity(&status, MPI_BYTE, g.length);
  TRACE("ADLB_Iget: got: %s", (char*) payload);

  *length = g.length;
  *answer = g.answer_rank;
  *type_recvd = g.type;

  return ADLB_SUCCESS;
}

int
ADLB_Locate(adlb_datum_id id)
{
  int offset = (int) (id % xlb_servers);
  if (offset < 0)
  {
    // Negative numbers continue pattern, e.g. -1 maps to last server
    // and -xlb_servers maps to first server.
    offset += xlb_servers;
  }
  int rank = xlb_comm_size - xlb_servers + offset;
  // DEBUG("ADLB_Locate(%li) => %i\n", id, rank);
  return rank;
}

/**
   Reusable internal data creation function
   Applications should use the ADLB_Create_type functions in adlb.h
   @param filename Only used for file-type data
   @param type_extra Additional type info
 */
static adlb_code
ADLBP_Create_impl(adlb_datum_id id, adlb_data_type type,
                  adlb_type_extra type_extra,
                  adlb_create_props props,
                  adlb_datum_id *new_id)
{
  int to_server_rank;
  MPI_Status status;
  MPI_Request request;

  if (id != ADLB_DATA_ID_NULL) {
    to_server_rank = ADLB_Locate(id);
  } else {
    to_server_rank = xlb_my_server;
  }
  ADLB_create_spec data = { id, type, type_extra, props };

  struct packed_create_response resp;
  IRECV(&resp, sizeof(resp), MPI_BYTE, to_server_rank, ADLB_TAG_RESPONSE);
  SEND(&data, sizeof(data), MPI_BYTE,
       to_server_rank, ADLB_TAG_CREATE_HEADER);
  WAIT(&request, &status);

  ADLB_DATA_CHECK(resp.dc);

  // Check id makes sense
  assert(id == ADLB_DATA_ID_NULL || id == resp.id);
  if (id == ADLB_DATA_ID_NULL && new_id != NULL) {
    // Tell caller about new id
    *new_id = resp.id;
  }

  if (resp.dc != ADLB_DATA_SUCCESS) {
    return ADLB_ERROR;
  }

  return ADLB_SUCCESS;
}

/**
   Extern version of this (unused)
 */
adlb_code
ADLBP_Create(adlb_datum_id id, adlb_data_type type,
             adlb_type_extra type_extra,
             adlb_create_props props,
             adlb_datum_id *new_id)
{
  return ADLBP_Create_impl(id, type, type_extra, props, new_id);
}

adlb_code ADLBP_Multicreate(ADLB_create_spec *specs, int count)
{
  MPI_Request request;
  MPI_Status status;
  int server = choose_data_server();

  // Allocated ids (ADLB_DATA_ID_NULL if failed)
  adlb_datum_id ids[count];
  IRECV(ids, (int)sizeof(ids), MPI_BYTE, server, ADLB_TAG_RESPONSE);

  SEND(specs, (int)sizeof(ADLB_create_spec) * count, MPI_BYTE,
       server, ADLB_TAG_MULTICREATE);
  WAIT(&request, &status);

  // Check success by inspecting ids
  for (int i = 0; i < count; i++) {
    if (ids[i] == ADLB_DATA_ID_NULL) {
      return ADLB_ERROR;
    }
    specs[i].id = ids[i];
  }
  return ADLB_SUCCESS;
}

adlb_code
ADLB_Create_integer(adlb_datum_id id, adlb_create_props props,
                  adlb_datum_id *new_id)
{
  return ADLBP_Create_impl(id, ADLB_DATA_TYPE_INTEGER,
                   ADLB_TYPE_EXTRA_NULL, props, new_id);
}

adlb_code
ADLB_Create_float(adlb_datum_id id, adlb_create_props props,
                  adlb_datum_id *new_id)
{
  return ADLBP_Create_impl(id, ADLB_DATA_TYPE_FLOAT, ADLB_TYPE_EXTRA_NULL,
                   props, new_id);
}

adlb_code
ADLB_Create_string(adlb_datum_id id, adlb_create_props props,
                  adlb_datum_id *new_id)
{
  return ADLBP_Create_impl(id, ADLB_DATA_TYPE_STRING, ADLB_TYPE_EXTRA_NULL,
                   props, new_id);
}

adlb_code
ADLB_Create_blob(adlb_datum_id id, adlb_create_props props,
                  adlb_datum_id *new_id)
{
  return ADLBP_Create_impl(id, ADLB_DATA_TYPE_BLOB, ADLB_TYPE_EXTRA_NULL,
                   props, new_id);
}

adlb_code ADLB_Create_ref(adlb_datum_id id, adlb_create_props props,
                              adlb_datum_id *new_id)
{
  return ADLBP_Create_impl(id, ADLB_DATA_TYPE_REF, ADLB_TYPE_EXTRA_NULL,
                   props, new_id);
}

adlb_code ADLB_Create_struct(adlb_datum_id id, adlb_create_props props,
                             adlb_struct_type struct_type, adlb_datum_id *new_id)
{
  adlb_type_extra extra;
  extra.STRUCT.struct_type = struct_type;
  extra.valid = (struct_type != ADLB_STRUCT_TYPE_NULL);
  return ADLBP_Create_impl(id, ADLB_DATA_TYPE_STRUCT, extra, props,
                           new_id);
}

adlb_code
ADLB_Create_container(adlb_datum_id id, adlb_data_type key_type,
                      adlb_data_type val_type,
                      adlb_create_props props, adlb_datum_id *new_id)
{
  adlb_type_extra extra_type;
  extra_type.valid = true;
  extra_type.CONTAINER.key_type = key_type;
  extra_type.CONTAINER.val_type = val_type;
  return ADLBP_Create_impl(id, ADLB_DATA_TYPE_CONTAINER, extra_type,
                           props, new_id);
}

adlb_code ADLB_Create_multiset(adlb_datum_id id,
                                adlb_data_type val_type, 
                                adlb_create_props props,
                                adlb_datum_id *new_id)
{
  adlb_type_extra extra_type;
  extra_type.valid = true;
  extra_type.MULTISET.val_type = val_type;
  return ADLBP_Create_impl(id, ADLB_DATA_TYPE_MULTISET, extra_type,
                           props, new_id);
}

adlb_code
ADLBP_Exists(adlb_datum_id id, adlb_subscript subscript, bool* result,
             adlb_refc decr)
{
  int to_server_rank = ADLB_Locate(id);

  MPI_Status status;
  MPI_Request request;

  TRACE("ADLB_Exists: "ADLB_PRID"\n",
        ADLB_PRID_ARGS(id, ADLB_DSYM_NULL));

  char req[PACKED_SUBSCRIPT_MAX + sizeof(decr)];
  char *req_ptr = req;
  req_ptr += xlb_pack_id_sub(req_ptr, id, subscript);
  assert(req_ptr > req);

  MSG_PACK_BIN(req_ptr, decr);

  struct packed_bool_resp resp;
  IRECV(&resp, sizeof(resp), MPI_BYTE, to_server_rank,
        ADLB_TAG_RESPONSE);
  SEND(req, (int)(req_ptr - req), MPI_BYTE, to_server_rank, ADLB_TAG_EXISTS);
  WAIT(&request, &status);

  ADLB_DATA_CHECK(resp.dc);
  *result = resp.result;
  return ADLB_SUCCESS;
}
adlb_code
ADLBP_Refcount_get(adlb_datum_id id, adlb_refc *result,
                              adlb_refc decr)
{
  int to_server_rank = ADLB_Locate(id);

  MPI_Status status;
  MPI_Request request;

  TRACE("ADLB_Refcount_get: "ADLB_PRID,
        ADLB_PRID_ARGS(id, ADLB_DSYM_NULL));

  struct packed_refcounts_req req = { .id = id, .decr = decr };

  struct packed_refcounts_resp resp;
  IRECV(&resp, sizeof(resp), MPI_BYTE, to_server_rank,
        ADLB_TAG_RESPONSE);
  SEND(&req, sizeof(req), MPI_BYTE, to_server_rank,
       ADLB_TAG_GET_REFCOUNTS);
  WAIT(&request, &status);

  ADLB_DATA_CHECK(resp.dc);
  *result = resp.refcounts;
  return ADLB_SUCCESS;

}

adlb_code
ADLBP_Store(adlb_datum_id id, adlb_subscript subscript,
          adlb_data_type type, const void *data, int length,
          adlb_refc refcount_decr, adlb_refc store_refcounts)
{
  adlb_notif_t notifs = ADLB_NO_NOTIFS;
  adlb_code rc, final_rc;
  
  final_rc = xlb_store(id, subscript, type, data, length, refcount_decr,
                 store_refcounts, &notifs);
  ADLB_CHECK(final_rc); // Check for ADLB_ERROR, not other codes
  
  rc = xlb_notify_all(&notifs);
  ADLB_CHECK(rc);

  xlb_free_notif(&notifs);

  return final_rc;
}


adlb_code
xlb_store(adlb_datum_id id, adlb_subscript subscript, adlb_data_type type,
            const void *data, int length, adlb_refc refcount_decr,
            adlb_refc store_refcounts, adlb_notif_t *notifs)
{
  adlb_code code;
  adlb_data_code dc;
  MPI_Status status;
  MPI_Request request;

  CHECK_MSG(length < ADLB_DATA_MAX,
            "ADLB_Store(): value too long: %llu\n",
            (long long unsigned) length);

  if (adlb_has_sub(subscript))
  {
    // TODO: support binary subscript
    DEBUG("ADLB_Store: "ADLB_PRIDSUB"=%p[%i]",
        ADLB_PRIDSUB_ARGS(id, ADLB_DSYM_NULL, subscript),
        data, length);
  }
  else
  {
    DEBUG("ADLB_Store: "ADLB_PRID"=%p[%i]",
          ADLB_PRID_ARGS(id, ADLB_DSYM_NULL), data, length);
  }

  int to_server_rank = ADLB_Locate(id);
  if (to_server_rank == xlb_comm_rank)
  {
    // This is a server-to-server operation on myself
    TRACE("Store SELF");
    dc = xlb_data_store(id, subscript, data, length,
                    type, refcount_decr, store_refcounts, notifs);
    if (dc == ADLB_DATA_ERROR_DOUBLE_WRITE)
      return ADLB_REJECTED;
    ADLB_DATA_CHECK(dc);

    return ADLB_SUCCESS;
  }
  TRACE("Store to server %i", to_server_rank);

  if (xlb_am_server)
  {
    code = xlb_sync(to_server_rank);
    ADLB_CHECK(code);
  }

  struct packed_store_hdr hdr = { .id = id,
      .type = type,
      .subscript_len = adlb_has_sub(subscript) ? (int)subscript.length : 0,
      .refcount_decr = refcount_decr, .store_refcounts = store_refcounts};
  struct packed_store_resp resp;

  IRECV(&resp, sizeof(resp), MPI_BYTE, to_server_rank, ADLB_TAG_RESPONSE);
  SEND(&hdr, sizeof(struct packed_store_hdr), MPI_BYTE,
       to_server_rank, ADLB_TAG_STORE_HEADER);
  if (adlb_has_sub(subscript))
  {
    SEND(subscript.key, (int)subscript.length, MPI_BYTE, to_server_rank,
         ADLB_TAG_STORE_SUBSCRIPT);
  }
  SEND(data, length, MPI_BYTE, to_server_rank,
       ADLB_TAG_STORE_PAYLOAD);
  WAIT(&request, &status);

  if (resp.dc == ADLB_DATA_ERROR_DOUBLE_WRITE)
    return ADLB_REJECTED;
  ADLB_DATA_CHECK(resp.dc);

  code = xlb_recv_notif_work(&resp.notifs, to_server_rank, notifs);
  ADLB_CHECK(code);

  return ADLB_SUCCESS;
}

/**
   Obtain the next server index
   Currently implemented as a round-robin loop through the ranks
 */
static inline int
get_next_server()
{
  static int next_server_index = 0;
  int offset = next_server_index % xlb_servers;
  int rank = xlb_comm_size - xlb_servers + offset;
  // DEBUG("xlb_random_server => %i\n", rank);
  next_server_index = (next_server_index + 1) % xlb_servers;
  return rank;
}

/**
  Choose server to create data on
 */
static inline int
choose_data_server()
{
  // For now, create on own server
  return xlb_my_server;
}

adlb_code
ADLBP_Read_refcount_enable(void)
{
  xlb_read_refcount_enabled = true;
  return ADLB_SUCCESS;
}

adlb_code
ADLBP_Refcount_incr(adlb_datum_id id, adlb_refc change)
{
  adlb_code rc;
  
  adlb_notif_t notifs = ADLB_NO_NOTIFS;
  rc = xlb_refcount_incr(id, change, &notifs);
  ADLB_CHECK(rc);

  rc = xlb_notify_all(&notifs);
  ADLB_CHECK(rc);

  xlb_free_notif(&notifs);

  return ADLB_SUCCESS;
}

adlb_code
xlb_refcount_incr(adlb_datum_id id, adlb_refc change,
                    adlb_notif_t *notifs)
{
  int rc;
  MPI_Status status;
  MPI_Request request;
  
  DEBUG("ADLB_Refcount_incr: "ADLB_PRID" READ %i WRITE %i",
            ADLB_PRID_ARGS(id, ADLB_DSYM_NULL),
            change.read_refcount, change.write_refcount);

  if (!xlb_read_refcount_enabled)
    change.read_refcount = 0;

  if (ADLB_REFC_IS_NULL(change))
    return ADLB_SUCCESS;

  int to_server_rank = ADLB_Locate(id);

  struct packed_incr_resp resp;
  rc = MPI_Irecv(&resp, sizeof(resp), MPI_BYTE, to_server_rank,
                 ADLB_TAG_RESPONSE, adlb_comm, &request);
  MPI_CHECK(rc);
  struct packed_incr msg = { .id = id, .change = change };
  rc = MPI_Send(&msg, sizeof(msg), MPI_BYTE, to_server_rank,
                ADLB_TAG_REFCOUNT_INCR, adlb_comm);
  MPI_CHECK(rc);
  rc = MPI_Wait(&request, &status);
  MPI_CHECK(rc);

  if (!resp.success)
    return ADLB_ERROR;

  rc = xlb_recv_notif_work(&resp.notifs, to_server_rank, notifs);
  ADLB_CHECK(rc);

  return ADLB_SUCCESS;
}

adlb_code
ADLBP_Insert_atomic(adlb_datum_id id, adlb_subscript subscript,
                        adlb_retrieve_refc refcounts,
                        bool* result, void *data, int *length,
                        adlb_data_type *type)
{
  int rc;
  MPI_Status status;
  MPI_Request request;
  struct packed_insert_atomic_resp resp;

  // TODO: support binary subscript
  DEBUG("ADLB_Insert_atomic: "ADLB_PRIDSUB,
        ADLB_PRIDSUB_ARGS(id, ADLB_DSYM_NULL, subscript));
  char *xfer_pos = xfer;
  xfer_pos += xlb_pack_id_sub(xfer_pos, id, subscript);

  bool return_value = data != NULL;
  MSG_PACK_BIN(xfer_pos, return_value);

  MSG_PACK_BIN(xfer_pos, refcounts);

  int to_server_rank = ADLB_Locate(id);

  rc = MPI_Irecv(&resp, sizeof(resp), MPI_BYTE, to_server_rank,
                ADLB_TAG_RESPONSE, adlb_comm, &request);
  MPI_CHECK(rc);
  rc = MPI_Send(xfer, (int)(xfer_pos - xfer), MPI_BYTE, to_server_rank,
                ADLB_TAG_INSERT_ATOMIC, adlb_comm);
  MPI_CHECK(rc);
  rc = MPI_Wait(&request, &status);
  MPI_CHECK(rc);

  if (resp.dc != ADLB_DATA_SUCCESS)
    return ADLB_ERROR;
  
  // Receive data before handling notifications
  if (return_value)
  {
    *length = resp.value_len;
    if (resp.value_len >= 0)
    {
      RECV(data, resp.value_len, MPI_BYTE, to_server_rank, ADLB_TAG_RESPONSE);
      *type = resp.value_type;
    }
  }

  adlb_code ac = xlb_handle_client_notif_work(&resp.notifs,
                                              to_server_rank);
  ADLB_CHECK(ac);

  *result = resp.created;
  return ADLB_SUCCESS;
}

/*
   Setting a negative length indicates data not present
 */
adlb_code
ADLBP_Retrieve(adlb_datum_id id, adlb_subscript subscript,
               adlb_retrieve_refc refcounts, adlb_data_type* type,
               void *data, int *length)
{
  MPI_Status status;
  MPI_Request request;

  int to_server_rank = ADLB_Locate(id);

  int subscript_len = adlb_has_sub(subscript) ? (int)subscript.length : 0;

  // Stack allocate small buffer
  int hdr_len = (int)sizeof(struct packed_retrieve_hdr) + subscript_len;
  char hdr_buffer[hdr_len];
  struct packed_retrieve_hdr *hdr = (struct packed_retrieve_hdr*)hdr_buffer;

  // Fill in header
  hdr->id = id;
  hdr->refcounts = refcounts;
  hdr->subscript_len = subscript_len;
  if (subscript_len > 0)
  {
    memcpy(hdr->subscript, subscript.key, (size_t)subscript_len);
  }

  struct retrieve_response_hdr resp_hdr;
  IRECV(&resp_hdr, sizeof(resp_hdr), MPI_BYTE, to_server_rank, ADLB_TAG_RESPONSE);
  SEND(hdr, hdr_len, MPI_BYTE, to_server_rank, ADLB_TAG_RETRIEVE);
  WAIT(&request,&status);


  if (resp_hdr.code == ADLB_DATA_ERROR_NOT_FOUND ||
           resp_hdr.code == ADLB_DATA_ERROR_SUBSCRIPT_NOT_FOUND)
  {
    *length = -1;
    return ADLB_SUCCESS;
  }
  else if (resp_hdr.code != ADLB_DATA_SUCCESS)
  {
    return ADLB_ERROR;
  }
  
  assert(resp_hdr.length <= ADLB_PAYLOAD_MAX);
  RECV(data, resp_hdr.length, MPI_BYTE, to_server_rank, ADLB_TAG_RESPONSE);
  // Set length and type output parameters
  *length = resp_hdr.length;
  *type = resp_hdr.type;
<<<<<<< HEAD
  DEBUG("RETRIEVE: "ADLB_PRID" (%i bytes)\n",
        ADLB_PRID_ARGS(id, ADLB_DSYM_NULL), *length);
=======
  DEBUG("RETRIEVE: <%"PRId64"> (%i bytes)\n", id, *length);
>>>>>>> 72202854
  
  adlb_code ac = xlb_handle_client_notif_work(&resp_hdr.notifs,
                                              to_server_rank);
  ADLB_CHECK(ac);

  return ADLB_SUCCESS;
}

/**
   Allocates fresh memory in subscripts and members
   Caller must free this when done
 */
adlb_code
ADLBP_Enumerate(adlb_datum_id container_id,
                int count, int offset, adlb_refc decr,
                bool include_keys, bool include_vals,
                void** data, int* length, int* records,
                adlb_type_extra *kv_type)
{
  MPI_Status status;
  MPI_Request request;

  int to_server_rank = ADLB_Locate(container_id);

  struct packed_enumerate opts;
  opts.id = container_id;
  // Are we requesting subscripts?
  opts.request_subscripts = include_keys;
  // Are we requesting members?
  opts.request_members = include_vals;
  opts.count = count;
  opts.offset = offset;
  opts.decr = decr;

  struct packed_enumerate_result res;
  IRECV(&res, sizeof(res), MPI_BYTE, to_server_rank, ADLB_TAG_RESPONSE);
  SEND(&opts, sizeof(struct packed_enumerate), MPI_BYTE,
       to_server_rank, ADLB_TAG_ENUMERATE);
  WAIT(&request,&status);

  if (res.dc == ADLB_DATA_SUCCESS)
  {
    *records = res.records;
    *length = res.length;
    if (include_keys || include_vals)
    {
      assert(res.length >= 0);
      *data = malloc((size_t)res.length);
      RECV(*data, res.length, MPI_BYTE, to_server_rank, ADLB_TAG_RESPONSE);
    }
    kv_type->valid = true;
    kv_type->CONTAINER.key_type = res.key_type;
    kv_type->CONTAINER.val_type = res.val_type;
    return ADLB_SUCCESS;
  }
  else
    return ADLB_ERROR;
}

adlb_code
ADLBP_Unique(adlb_datum_id* result)
{
  MPI_Status status;
  MPI_Request request;

  TRACE("ADLBP_Unique()...");

  // This is just something to send, it is ignored by the server
  static int msg = 0;
  int to_server_rank = get_next_server();
  IRECV(result, 1, MPI_ADLB_ID, to_server_rank, ADLB_TAG_RESPONSE);
  SEND(&msg, 1, MPI_INT, to_server_rank, ADLB_TAG_UNIQUE);
  WAIT(&request, &status);

  if (result == ADLB_DATA_ID_NULL)
    return ADLB_ERROR;
  return ADLB_SUCCESS;
}

adlb_code
ADLBP_Typeof(adlb_datum_id id, adlb_data_type* type)
{
  MPI_Status status;
  MPI_Request request;

  int to_server_rank = ADLB_Locate(id);
  IRECV(type, 1, MPI_INT, to_server_rank, ADLB_TAG_RESPONSE);
  SEND(&id, 1, MPI_ADLB_ID, to_server_rank, ADLB_TAG_TYPEOF);
  WAIT(&request, &status);

  DEBUG("ADLB_Typeof "ADLB_PRID"=>%i", ADLB_PRID_ARGS(id, ADLB_DSYM_NULL),
        *type);

  if (*type == -1)
    return ADLB_ERROR;
  return ADLB_SUCCESS;
}

adlb_code
ADLBP_Container_typeof(adlb_datum_id id, adlb_data_type* key_type,
                                 adlb_data_type* val_type)
{
  MPI_Status status;
  MPI_Request request;
  // DEBUG("ADLB_Container_typeof: %li", id);

  int to_server_rank = ADLB_Locate(id);
  adlb_data_type types[2];
  IRECV(types, 2, MPI_INT, to_server_rank, ADLB_TAG_RESPONSE);
  SEND(&id, 1, MPI_ADLB_ID, to_server_rank, ADLB_TAG_CONTAINER_TYPEOF);
  WAIT(&request, &status);

  DEBUG("ADLB_Container_typeof "ADLB_PRID"=>(%i,%i)",
        ADLB_PRID_ARGS(id, ADLB_DSYM_NULL), types[0], types[1]);

  if (types[0] == -1 || types[1] == -1)
    return ADLB_ERROR;

  *key_type = types[0];
  *val_type = types[1];
  return ADLB_SUCCESS;
}

/**
   @param work_type work type to receive notification as
   @param subscribed output: false if data is already closed
                             or ADLB_ERROR on error
 */
adlb_code
ADLBP_Subscribe(adlb_datum_id id, adlb_subscript subscript,
                int work_type, int* subscribed)
{
  int to_server_rank;
  MPI_Status status;
  MPI_Request request;

  to_server_rank = ADLB_Locate(id);
  
  char *xfer_pos = xfer;
  MSG_PACK_BIN(xfer_pos, work_type);
  xfer_pos += xlb_pack_id_sub(xfer_pos, id, subscript);

  int req_length = (int)(xfer_pos - xfer);
  assert(req_length > 0);

  struct pack_sub_resp result;
  IRECV(&result, sizeof(result), MPI_BYTE, to_server_rank, ADLB_TAG_RESPONSE);
  SEND(xfer, req_length, MPI_BYTE, to_server_rank, ADLB_TAG_SUBSCRIBE);
  WAIT(&request, &status);

  if (result.dc == ADLB_DATA_SUCCESS)
  {
    *subscribed = result.subscribed;
    if (!adlb_has_sub(subscript))
    {
      DEBUG("ADLB_Subscribe: "ADLB_PRID" => %i",
            ADLB_PRID_ARGS(id, ADLB_DSYM_NULL), *subscribed);
    }
    else
    {
      // TODO: support binary subscript
      DEBUG("ADLB_Subscribe: "ADLB_PRIDSUB" => %i",
          ADLB_PRIDSUB_ARGS(id, ADLB_DSYM_NULL, subscript), *subscribed);
    }
    return ADLB_SUCCESS;
  }
  else if (result.dc == ADLB_DATA_ERROR_NOT_FOUND)
  {
    DEBUG("ADLB_Subscribe: "ADLB_PRID" not found",
           ADLB_PRID_ARGS(id, ADLB_DSYM_NULL));
    return ADLB_DATA_ERROR_NOT_FOUND;
  }
  else
  {
    if (!adlb_has_sub(subscript))
    {
      DEBUG("ADLB_Subscribe: "ADLB_PRID" => error",
            ADLB_PRID_ARGS(id, ADLB_DSYM_NULL));
    }
    else
    {
      // TODO: support binary subscript
      DEBUG("ADLB_Subscribe: "ADLB_PRIDSUB" => error",
            ADLB_PRIDSUB_ARGS(id, ADLB_DSYM_NULL, subscript));
    }
    return ADLB_ERROR;
  }
}

/**
   This consumes a read reference count to the container
   @return false in subscribed if data is already closed
 */
adlb_code
ADLBP_Container_reference(adlb_datum_id id, adlb_subscript subscript,
            adlb_datum_id ref_id, adlb_subscript ref_subscript,
            adlb_data_type ref_type, adlb_refc transfer_refs)
{
  MPI_Status status;
  MPI_Request request;

  char *xfer_pos = xfer;

  MSG_PACK_BIN(xfer_pos, ref_type);
  xfer_pos += xlb_pack_id_sub(xfer_pos, id, subscript);
  xfer_pos += xlb_pack_id_sub(xfer_pos, ref_id, ref_subscript);
  MSG_PACK_BIN(xfer_pos, transfer_refs);

  int to_server_rank = ADLB_Locate(id);

  struct packed_cont_ref_resp resp;

  IRECV(&resp, sizeof(resp), MPI_BYTE, to_server_rank, ADLB_TAG_RESPONSE);

  assert(xfer_pos - xfer <= INT_MAX);
  int length = (int)(xfer_pos - xfer);

  SEND(xfer, length, MPI_CHAR, to_server_rank,
       ADLB_TAG_CONTAINER_REFERENCE);
  WAIT(&request, &status);

  // Check for error before processing notification
  ADLB_DATA_CHECK(resp.dc);

  adlb_code ac = xlb_handle_client_notif_work(&resp.notifs, to_server_rank);
  ADLB_CHECK(ac);

  // TODO: support binary subscript
  DEBUG("ADLB_Container_reference: "ADLB_PRIDSUB" => "ADLB_PRIDSUB
    " (%i)", ADLB_PRIDSUB_ARGS(id, ADLB_DSYM_NULL, subscript),
    ADLB_PRIDSUB_ARGS(ref_id, ADLB_DSYM_NULL, ref_subscript), ref_type);

  return ADLB_SUCCESS;
}

/** Return ADLB_ERROR and size=-1 if container is not closed */
adlb_code
ADLBP_Container_size(adlb_datum_id container_id, int* size,
                     adlb_refc decr)
{
  MPI_Status status;
  MPI_Request request;

  int to_server_rank = ADLB_Locate(container_id);

  struct packed_size_req req = { .id = container_id, .decr = decr };
  IRECV(size, 1, MPI_INT, to_server_rank, ADLB_TAG_RESPONSE);
  SEND(&req, sizeof(req), MPI_BYTE, to_server_rank,
                ADLB_TAG_CONTAINER_SIZE);
  WAIT(&request, &status);

  DEBUG("ADLB_Container_size: "ADLB_PRID" => %i",
        ADLB_PRID_ARGS(container_id, ADLB_DSYM_NULL), *size);

  if (*size < 0)
    return ADLB_ERROR;
  return ADLB_SUCCESS;
}

/**
   @return result 0->try again, 1->locked
 */
adlb_code
ADLBP_Lock(adlb_datum_id id, bool* result)
{
  MPI_Status status;
  MPI_Request request;

  int to_server_rank = ADLB_Locate(id);

  // c 0->try again, 1->locked, x->failed
  char c;
  IRECV(&c, 1, MPI_CHAR, to_server_rank, ADLB_TAG_RESPONSE);
  SEND(&id, 1, MPI_ADLB_ID, to_server_rank, ADLB_TAG_LOCK);
  WAIT(&request, &status);

  if (c == 'x')
    return ADLB_ERROR;

  if (c == '0')
    *result = false;
  else if (c == '1')
    *result = true;
  else
    assert(false);

  return ADLB_SUCCESS;
}

/**
   @return result 0->try again, 1->locked
 */
adlb_code
ADLBP_Unlock(adlb_datum_id id)
{
  MPI_Status status;
  MPI_Request request;

  int to_server_rank = ADLB_Locate(id);

  // c: 1->success, x->failed
  char c;
  IRECV(&c, 1, MPI_CHAR, to_server_rank, ADLB_TAG_RESPONSE);
  SEND(&id, 1, MPI_ADLB_ID, to_server_rank, ADLB_TAG_UNLOCK);
  WAIT(&request, &status);

  if (c == 'x')
    return ADLB_ERROR;

  if (c != '1')
    assert(false);

  return ADLB_SUCCESS;
}

/**
   Is the server at rank idle?

   check_attempt: attempt number from master server of checking for idle
   result: true if idle
   request_counts: must be array large enough to hold ntypes. Filled in
        if idle with # of requests for each type
   untargeted_work_counts: must be array large enough to hold ntypes,
        Filled in if idle with # of tasks for each type
 */
adlb_code
ADLB_Server_idle(int rank, int64_t check_attempt, bool* result,
                 int *request_counts, int *untargeted_work_counts)
{
  MPI_Request request;
  MPI_Status status;
  IRECV(result, sizeof(result), MPI_BYTE, rank, ADLB_TAG_RESPONSE);
  SEND(&check_attempt, sizeof(check_attempt), MPI_BYTE, rank, ADLB_TAG_CHECK_IDLE);
  WAIT(&request, &status);

  if (*result)
  {
    RECV(request_counts, xlb_types_size, MPI_INT, rank, ADLB_TAG_RESPONSE);
    RECV(untargeted_work_counts, xlb_types_size, MPI_INT, rank,
         ADLB_TAG_RESPONSE);
  }
  return ADLB_SUCCESS;
}

/**
   Tell the server that this worker is shutting down
 */
static inline adlb_code
ADLB_Shutdown(void)
{
  TRACE_START;
  SEND_TAG(xlb_my_server, ADLB_TAG_SHUTDOWN_WORKER);
  TRACE_END;
  return ADLB_SUCCESS;
}

static void free_hostmap(void);

adlb_code
ADLBP_Finalize()
{
  TRACE_START;

  int rc;
  int flag;
  MPI_Finalized(&flag);
  CHECK_MSG(!flag,
            "ERROR: MPI_Finalize() called before ADLB_Finalize()\n");

#ifdef XLB_ENABLE_XPT
  // Finalize checkpoints before shutting down data
  ADLB_Xpt_finalize();
#endif

  adlb_data_code dc = xlb_data_finalize();
  if (dc != ADLB_DATA_SUCCESS)
    xlb_server_fail(1);

  if (xlb_comm_rank >= xlb_master_server_rank)
  {
    // Server:
    ; // print_final_stats();
  }
  else
  {
    // Worker:
    if (!got_shutdown)
    {
      rc = ADLB_Shutdown();
      ADLB_CHECK(rc);
    }
  }

  free_hostmap();
  
  xlb_dsyms_finalize();

  bool failed;
  int fail_code;
  xlb_server_failed(&failed, &fail_code);
  if (xlb_comm_rank == xlb_master_server_rank && failed)
  {
    printf("FAILED: EXIT(%i)\n", fail_code);
    exit(fail_code);
  }

  // Get messaging module to clean up state
  xlb_msg_finalize();

  // Clean up communicators (avoid memory leaks if ADLB used within
  // another application, and avoid spurious warnings from leak
  // detectors otherwise)
  if (xlb_am_server)
    MPI_Comm_free(&adlb_server_comm);
  else
    MPI_Comm_free(&adlb_worker_comm);
  MPI_Group_free(&adlb_group);

  free(xlb_types);
  xlb_types = NULL;
  
  xlb_data_types_finalize();

  return ADLB_SUCCESS;
}

static void
free_hostmap()
{
  if (disable_hostmap) return;
  for (int i = 0; i < hostmap.capacity; i++)
  {
    table_entry *head = &hostmap.array[i];
    if (table_entry_valid(head))
    {
      table_entry *e, *next;
      bool is_head;
      
      for (e = head, is_head = true; e != NULL;
           e = next, is_head = false)
      {
        next = e->next; // get next pointer before freeing

        char* name = e->key;
        struct list_i* L = e->data;
        free(name);
        list_i_free(L);
        
        if (!is_head)
        {
          // Free unless inline in array
          free(e);
        }
      }
    }
  }
  table_release(&hostmap);
}

adlb_code
ADLB_Fail(int code)
{
  printf("ADLB_Fail(%i)\n", code);

  SEND(&code, 1, MPI_INT, xlb_master_server_rank, ADLB_TAG_FAIL);

  // give servers a chance to shut down
  sleep(1);

  return ADLB_SUCCESS;
}

void
ADLB_Abort(int code)
{
  printf("ADLB_Abort(%i)\n", code);
  printf("MPI_Abort(%i)\n", code);
  MPI_Abort(MPI_COMM_WORLD, code);
}

static void
print_proc_self_status()
{
  int val;
  char input_line[1024], key[100], mag[100];
  FILE *statsfile;

  statsfile = fopen("/proc/self/status", "r");
  if (statsfile)
  {
    printf("values from: /proc/self/status:\n");
    while (fgets(input_line,100,statsfile) != NULL)
    {
      if (strncmp(input_line,"VmRSS:",6)  == 0 ||
          strncmp(input_line,"VmHWM:",6)  == 0 ||
          strncmp(input_line,"VmPeak:",7) == 0 ||
          strncmp(input_line,"VmSize:",7) == 0)
      {
        sscanf(input_line,"%s %d %s",key,&val,mag);
        printf("    %s %d %s\n",key,val,mag);
      }
    }
    fclose(statsfile);
  }
}



//static int get_server_idx(int);
//static int get_server_rank(int);

/*
static int
get_server_idx(int server_rank)
{
  return server_rank - master_server_rank;
}
*/

/*
static int
get_server_rank(int server_idx)
{
  return master_server_rank + server_idx;
}
*/

void
adlb_exit_handler()
{
  printf("adlb_exit_handler:\n");
  print_proc_self_status();
}<|MERGE_RESOLUTION|>--- conflicted
+++ resolved
@@ -67,7 +67,7 @@
    Maps string hostname to list of int ranks which are running on
    that host
  */
-struct table hostmap;
+static struct table hostmap;
 
 static inline int choose_data_server();
 
@@ -96,7 +96,7 @@
 ADLBP_Init(int nservers, int ntypes, int type_vect[],
            int *am_server, MPI_Comm comm, MPI_Comm *worker_comm)
 {
-  adlb_code code = debug_check_environment();
+  adlb_code code = xlb_debug_check_environment();
   ADLB_CHECK(code);
 
   TRACE_START;
@@ -134,7 +134,8 @@
 
   // Set this correctly before initializing other modules
   xlb_perf_counters_enabled = false;
-  getenv_boolean("ADLB_PERF_COUNTERS", xlb_perf_counters_enabled, &xlb_perf_counters_enabled);
+  getenv_boolean("ADLB_PERF_COUNTERS", xlb_perf_counters_enabled,
+                 &xlb_perf_counters_enabled);
 
   xlb_am_server = (xlb_comm_rank >= xlb_workers);
   if (!xlb_am_server)
@@ -381,8 +382,8 @@
   }
 
   size_t p_size = PACKED_PUT_SIZE((size_t)inline_data_len);
-  assert(p_size <= XFER_SIZE);
-  struct packed_put *p = (struct packed_put*)xfer;
+  assert(p_size <= XLB_XFER_SIZE);
+  struct packed_put *p = (struct packed_put*)xlb_xfer;
   p->type = type;
   p->priority = priority;
   p->putter = xlb_comm_rank;
@@ -428,11 +429,7 @@
   return ADLB_SUCCESS;
 }
 
-<<<<<<< HEAD
 adlb_code ADLBP_Dput(const void* payload, int length, int target,
-=======
-adlb_code ADLBP_Put_rule(const void* payload, int length, int target,
->>>>>>> 72202854
         int answer, int type, int priority, int parallelism,
         const char *name,
         const adlb_datum_id *wait_ids, int wait_id_count, 
@@ -442,11 +439,7 @@
   MPI_Request request;
   int response, rc;
 
-<<<<<<< HEAD
   DEBUG("ADLB_Dput: target=%i x%i %.*s",
-=======
-  DEBUG("ADLB_Put_rule: target=%i x%i %.*s",
->>>>>>> 72202854
         target, parallelism, length, (char*) payload);
   
   rc = adlb_put_check_params(target, type, parallelism);
@@ -467,7 +460,7 @@
     inline_data_len = 0;
   }
 
-  struct packed_put_rule *p = (struct packed_put_rule*)xfer;
+  struct packed_put_rule *p = (struct packed_put_rule*)xlb_xfer;
   p->type = type;
   p->priority = priority;
   p->putter = xlb_comm_rank;
@@ -512,8 +505,8 @@
     p_len += inline_data_len;
   }
 
-  // xfer is much larger than we need for ids/subs plus inline data
-  assert(p_len < XFER_SIZE); 
+  // xlb_xfer is much larger than we need for ids/subs plus inline data
+  assert(p_len < XLB_XFER_SIZE); 
 
   IRECV(&response, 1, MPI_INT, to_server, ADLB_TAG_RESPONSE_PUT);
   SEND(p, (int)p_len, MPI_BYTE, to_server, ADLB_TAG_PUT_RULE);
@@ -540,11 +533,7 @@
     WAIT(&request, &status);
     ADLB_CHECK(response);
   }
-<<<<<<< HEAD
   TRACE("ADLB_Dput: DONE");
-=======
-  TRACE("ADLB_Put_rule: DONE");
->>>>>>> 72202854
 
   return ADLB_SUCCESS;
 }
@@ -566,7 +555,7 @@
   SEND(&type_requested, 1, MPI_INT, xlb_my_server, ADLB_TAG_GET);
   WAIT(&request, &status);
 
-  mpi_recv_sanity(&status, MPI_BYTE, sizeof(g));
+  xlb_mpi_recv_sanity(&status, MPI_BYTE, sizeof(g));
 
   if (g.code == ADLB_SHUTDOWN)
   {
@@ -577,7 +566,7 @@
 
   DEBUG("ADLB_Get(): payload source: %i", g.payload_source);
   RECV(payload, g.length, MPI_BYTE, g.payload_source, ADLB_TAG_WORK);
-  mpi_recv_sanity(&status, MPI_BYTE, g.length);
+  xlb_mpi_recv_sanity(&status, MPI_BYTE, g.length);
   // TRACE("ADLB_Get(): got: %s", (char*) payload);
 
   if (g.parallelism > 1)
@@ -622,7 +611,7 @@
   SEND(&type_requested, 1, MPI_INT, xlb_my_server, ADLB_TAG_IGET);
   WAIT(&request, &status);
 
-  mpi_recv_sanity(&status, MPI_BYTE, sizeof(g));
+  xlb_mpi_recv_sanity(&status, MPI_BYTE, sizeof(g));
 
   if (g.code == ADLB_SHUTDOWN)
   {
@@ -639,7 +628,7 @@
   DEBUG("ADLB_Iget: payload source: %i", g.payload_source);
   RECV(payload, g.length, MPI_BYTE, g.payload_source, ADLB_TAG_WORK);
 
-  mpi_recv_sanity(&status, MPI_BYTE, g.length);
+  xlb_mpi_recv_sanity(&status, MPI_BYTE, g.length);
   TRACE("ADLB_Iget: got: %s", (char*) payload);
 
   *length = g.length;
@@ -688,7 +677,8 @@
   ADLB_create_spec data = { id, type, type_extra, props };
 
   struct packed_create_response resp;
-  IRECV(&resp, sizeof(resp), MPI_BYTE, to_server_rank, ADLB_TAG_RESPONSE);
+  IRECV(&resp, sizeof(resp), MPI_BYTE, to_server_rank,
+        ADLB_TAG_RESPONSE);
   SEND(&data, sizeof(data), MPI_BYTE,
        to_server_rank, ADLB_TAG_CREATE_HEADER);
   WAIT(&request, &status);
@@ -757,16 +747,16 @@
 ADLB_Create_float(adlb_datum_id id, adlb_create_props props,
                   adlb_datum_id *new_id)
 {
-  return ADLBP_Create_impl(id, ADLB_DATA_TYPE_FLOAT, ADLB_TYPE_EXTRA_NULL,
-                   props, new_id);
+  return ADLBP_Create_impl(id, ADLB_DATA_TYPE_FLOAT,
+                ADLB_TYPE_EXTRA_NULL, props, new_id);
 }
 
 adlb_code
 ADLB_Create_string(adlb_datum_id id, adlb_create_props props,
                   adlb_datum_id *new_id)
 {
-  return ADLBP_Create_impl(id, ADLB_DATA_TYPE_STRING, ADLB_TYPE_EXTRA_NULL,
-                   props, new_id);
+  return ADLBP_Create_impl(id, ADLB_DATA_TYPE_STRING,
+              ADLB_TYPE_EXTRA_NULL, props, new_id);
 }
 
 adlb_code
@@ -785,7 +775,7 @@
 }
 
 adlb_code ADLB_Create_struct(adlb_datum_id id, adlb_create_props props,
-                             adlb_struct_type struct_type, adlb_datum_id *new_id)
+                   adlb_struct_type struct_type, adlb_datum_id *new_id)
 {
   adlb_type_extra extra;
   extra.STRUCT.struct_type = struct_type;
@@ -841,7 +831,8 @@
   struct packed_bool_resp resp;
   IRECV(&resp, sizeof(resp), MPI_BYTE, to_server_rank,
         ADLB_TAG_RESPONSE);
-  SEND(req, (int)(req_ptr - req), MPI_BYTE, to_server_rank, ADLB_TAG_EXISTS);
+  SEND(req, (int)(req_ptr - req), MPI_BYTE, to_server_rank,
+       ADLB_TAG_EXISTS);
   WAIT(&request, &status);
 
   ADLB_DATA_CHECK(resp.dc);
@@ -897,9 +888,10 @@
 
 
 adlb_code
-xlb_store(adlb_datum_id id, adlb_subscript subscript, adlb_data_type type,
-            const void *data, int length, adlb_refc refcount_decr,
-            adlb_refc store_refcounts, adlb_notif_t *notifs)
+xlb_store(adlb_datum_id id, adlb_subscript subscript,
+          adlb_data_type type, const void *data, int length,
+          adlb_refc refcount_decr, adlb_refc store_refcounts,
+          adlb_notif_t *notifs)
 {
   adlb_code code;
   adlb_data_code dc;
@@ -945,12 +937,13 @@
   }
 
   struct packed_store_hdr hdr = { .id = id,
-      .type = type,
-      .subscript_len = adlb_has_sub(subscript) ? (int)subscript.length : 0,
-      .refcount_decr = refcount_decr, .store_refcounts = store_refcounts};
+    .type = type,
+    .subscript_len = adlb_has_sub(subscript) ? (int)subscript.length : 0,
+    .refcount_decr = refcount_decr, .store_refcounts = store_refcounts};
   struct packed_store_resp resp;
 
-  IRECV(&resp, sizeof(resp), MPI_BYTE, to_server_rank, ADLB_TAG_RESPONSE);
+  IRECV(&resp, sizeof(resp), MPI_BYTE, to_server_rank,
+        ADLB_TAG_RESPONSE);
   SEND(&hdr, sizeof(struct packed_store_hdr), MPI_BYTE,
        to_server_rank, ADLB_TAG_STORE_HEADER);
   if (adlb_has_sub(subscript))
@@ -1075,7 +1068,7 @@
   // TODO: support binary subscript
   DEBUG("ADLB_Insert_atomic: "ADLB_PRIDSUB,
         ADLB_PRIDSUB_ARGS(id, ADLB_DSYM_NULL, subscript));
-  char *xfer_pos = xfer;
+  char *xfer_pos = xlb_xfer;
   xfer_pos += xlb_pack_id_sub(xfer_pos, id, subscript);
 
   bool return_value = data != NULL;
@@ -1088,8 +1081,8 @@
   rc = MPI_Irecv(&resp, sizeof(resp), MPI_BYTE, to_server_rank,
                 ADLB_TAG_RESPONSE, adlb_comm, &request);
   MPI_CHECK(rc);
-  rc = MPI_Send(xfer, (int)(xfer_pos - xfer), MPI_BYTE, to_server_rank,
-                ADLB_TAG_INSERT_ATOMIC, adlb_comm);
+  rc = MPI_Send(xlb_xfer, (int)(xfer_pos - xlb_xfer), MPI_BYTE,
+            to_server_rank, ADLB_TAG_INSERT_ATOMIC, adlb_comm);
   MPI_CHECK(rc);
   rc = MPI_Wait(&request, &status);
   MPI_CHECK(rc);
@@ -1103,7 +1096,8 @@
     *length = resp.value_len;
     if (resp.value_len >= 0)
     {
-      RECV(data, resp.value_len, MPI_BYTE, to_server_rank, ADLB_TAG_RESPONSE);
+      RECV(data, resp.value_len, MPI_BYTE, to_server_rank,
+           ADLB_TAG_RESPONSE);
       *type = resp.value_type;
     }
   }
@@ -1129,12 +1123,14 @@
 
   int to_server_rank = ADLB_Locate(id);
 
-  int subscript_len = adlb_has_sub(subscript) ? (int)subscript.length : 0;
+  int subscript_len = adlb_has_sub(subscript) ?
+                      (int)subscript.length : 0;
 
   // Stack allocate small buffer
   int hdr_len = (int)sizeof(struct packed_retrieve_hdr) + subscript_len;
   char hdr_buffer[hdr_len];
-  struct packed_retrieve_hdr *hdr = (struct packed_retrieve_hdr*)hdr_buffer;
+  struct packed_retrieve_hdr *hdr;
+  hdr = (struct packed_retrieve_hdr*)hdr_buffer;
 
   // Fill in header
   hdr->id = id;
@@ -1146,7 +1142,8 @@
   }
 
   struct retrieve_response_hdr resp_hdr;
-  IRECV(&resp_hdr, sizeof(resp_hdr), MPI_BYTE, to_server_rank, ADLB_TAG_RESPONSE);
+  IRECV(&resp_hdr, sizeof(resp_hdr), MPI_BYTE, to_server_rank,
+        ADLB_TAG_RESPONSE);
   SEND(hdr, hdr_len, MPI_BYTE, to_server_rank, ADLB_TAG_RETRIEVE);
   WAIT(&request,&status);
 
@@ -1163,16 +1160,13 @@
   }
   
   assert(resp_hdr.length <= ADLB_PAYLOAD_MAX);
-  RECV(data, resp_hdr.length, MPI_BYTE, to_server_rank, ADLB_TAG_RESPONSE);
+  RECV(data, resp_hdr.length, MPI_BYTE, to_server_rank,
+       ADLB_TAG_RESPONSE);
   // Set length and type output parameters
   *length = resp_hdr.length;
   *type = resp_hdr.type;
-<<<<<<< HEAD
   DEBUG("RETRIEVE: "ADLB_PRID" (%i bytes)\n",
         ADLB_PRID_ARGS(id, ADLB_DSYM_NULL), *length);
-=======
-  DEBUG("RETRIEVE: <%"PRId64"> (%i bytes)\n", id, *length);
->>>>>>> 72202854
   
   adlb_code ac = xlb_handle_client_notif_work(&resp_hdr.notifs,
                                               to_server_rank);
@@ -1221,7 +1215,8 @@
     {
       assert(res.length >= 0);
       *data = malloc((size_t)res.length);
-      RECV(*data, res.length, MPI_BYTE, to_server_rank, ADLB_TAG_RESPONSE);
+      RECV(*data, res.length, MPI_BYTE, to_server_rank,
+           ADLB_TAG_RESPONSE);
     }
     kv_type->valid = true;
     kv_type->CONTAINER.key_type = res.key_type;
@@ -1263,8 +1258,8 @@
   SEND(&id, 1, MPI_ADLB_ID, to_server_rank, ADLB_TAG_TYPEOF);
   WAIT(&request, &status);
 
-  DEBUG("ADLB_Typeof "ADLB_PRID"=>%i", ADLB_PRID_ARGS(id, ADLB_DSYM_NULL),
-        *type);
+  DEBUG("ADLB_Typeof "ADLB_PRID"=>%i",
+        ADLB_PRID_ARGS(id, ADLB_DSYM_NULL), *type);
 
   if (*type == -1)
     return ADLB_ERROR;
@@ -1311,16 +1306,18 @@
 
   to_server_rank = ADLB_Locate(id);
   
-  char *xfer_pos = xfer;
+  char *xfer_pos = xlb_xfer;
   MSG_PACK_BIN(xfer_pos, work_type);
   xfer_pos += xlb_pack_id_sub(xfer_pos, id, subscript);
 
-  int req_length = (int)(xfer_pos - xfer);
+  int req_length = (int)(xfer_pos - xlb_xfer);
   assert(req_length > 0);
 
   struct pack_sub_resp result;
-  IRECV(&result, sizeof(result), MPI_BYTE, to_server_rank, ADLB_TAG_RESPONSE);
-  SEND(xfer, req_length, MPI_BYTE, to_server_rank, ADLB_TAG_SUBSCRIBE);
+  IRECV(&result, sizeof(result), MPI_BYTE, to_server_rank,
+        ADLB_TAG_RESPONSE);
+  SEND(xlb_xfer, req_length, MPI_BYTE, to_server_rank,
+        ADLB_TAG_SUBSCRIBE);
   WAIT(&request, &status);
 
   if (result.dc == ADLB_DATA_SUCCESS)
@@ -1374,7 +1371,7 @@
   MPI_Status status;
   MPI_Request request;
 
-  char *xfer_pos = xfer;
+  char *xfer_pos = xlb_xfer;
 
   MSG_PACK_BIN(xfer_pos, ref_type);
   xfer_pos += xlb_pack_id_sub(xfer_pos, id, subscript);
@@ -1385,19 +1382,21 @@
 
   struct packed_cont_ref_resp resp;
 
-  IRECV(&resp, sizeof(resp), MPI_BYTE, to_server_rank, ADLB_TAG_RESPONSE);
-
-  assert(xfer_pos - xfer <= INT_MAX);
-  int length = (int)(xfer_pos - xfer);
-
-  SEND(xfer, length, MPI_CHAR, to_server_rank,
+  IRECV(&resp, sizeof(resp), MPI_BYTE, to_server_rank,
+        ADLB_TAG_RESPONSE);
+
+  assert(xfer_pos - xlb_xfer <= INT_MAX);
+  int length = (int)(xfer_pos - xlb_xfer);
+
+  SEND(xlb_xfer, length, MPI_CHAR, to_server_rank,
        ADLB_TAG_CONTAINER_REFERENCE);
   WAIT(&request, &status);
 
   // Check for error before processing notification
   ADLB_DATA_CHECK(resp.dc);
 
-  adlb_code ac = xlb_handle_client_notif_work(&resp.notifs, to_server_rank);
+  adlb_code ac;
+  ac = xlb_handle_client_notif_work(&resp.notifs, to_server_rank);
   ADLB_CHECK(ac);
 
   // TODO: support binary subscript
@@ -1505,12 +1504,14 @@
   MPI_Request request;
   MPI_Status status;
   IRECV(result, sizeof(result), MPI_BYTE, rank, ADLB_TAG_RESPONSE);
-  SEND(&check_attempt, sizeof(check_attempt), MPI_BYTE, rank, ADLB_TAG_CHECK_IDLE);
+  SEND(&check_attempt, sizeof(check_attempt), MPI_BYTE, rank,
+       ADLB_TAG_CHECK_IDLE);
   WAIT(&request, &status);
 
   if (*result)
   {
-    RECV(request_counts, xlb_types_size, MPI_INT, rank, ADLB_TAG_RESPONSE);
+    RECV(request_counts, xlb_types_size, MPI_INT, rank,
+         ADLB_TAG_RESPONSE);
     RECV(untargeted_work_counts, xlb_types_size, MPI_INT, rank,
          ADLB_TAG_RESPONSE);
   }
