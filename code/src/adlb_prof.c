
/*
   ADLB Profiling Interface
 */

#include "adlb.h"
#include "common.h"
#include "data.h"

/*
  When guessing the user state, we assume that the user is processing
  a work unit of a given type if they have done a Get for that type.
*/

#include "mpe-tools.h"

#ifdef ENABLE_MPE

#include <mpe.h>

static int my_log_rank;

// User work type events:

/** Previous work type from Get.  -1 indicates nothing */
// static int user_type_previous = -1;
/** Currently running work type from Get.  -1 indicates nothing */
static int user_type_current = -1;
/** Array of user state start events, one for each type */
static int* user_state_start;
/** Array of user state end events, one for each type */
static int* user_state_end;
// static int *user_types;

static char user_state_description[256];
#endif

static void setup_mpe_events(int num_types, int* types);

adlb_code
ADLB_Init(int num_servers, int num_types, int* types,
          int* am_server, MPI_Comm* app_comm)
{

  // In XLB, the types must be in simple order
  for (int i = 0; i < num_types; i++)
    if (types[i] != i)
    {
      printf("ADLB_Init(): types must be in order: 0,1,2...\n");
      MPI_Abort(MPI_COMM_WORLD,1);
    }

  MPE(xlb_mpe_setup());
  setup_mpe_events(num_types, types);

  MPE(MPE_Log_event(xlb_mpe_init_start, 0, NULL));
  int rc = ADLBP_Init(num_servers, num_types, types, am_server,
                      app_comm);
  MPE(MPE_Log_event(xlb_mpe_init_end, 0, NULL));

  return rc;
}

/**
   Sets up user_state events
   This does nothing if MPE is not enabled
 */
static void
setup_mpe_events(int num_types, int* types)
{
#ifdef ENABLE_MPE
  PMPI_Comm_rank(MPI_COMM_WORLD,&my_log_rank);

  user_state_start = malloc(num_types * sizeof(int));
  user_state_end   = malloc(num_types * sizeof(int));
  int user_num_types   = num_types;
  for (int i = 0; i < num_types; i++)
  {
    MPE_Log_get_state_eventIDs(&user_state_start[i],
                               &user_state_end[i]);
    if ( my_log_rank == 0 )
    {
      sprintf(user_state_description,"user_state_%d", types[i]);
      MPE_Describe_state(user_state_start[i], user_state_end[i],
                         user_state_description, "MPE_CHOOSE_COLOR");
    }
  }
#endif
}

adlb_code
ADLB_Put(void *work_buf, int work_len, int reserve_rank,
         int answer_rank, int work_type, int work_prio)
{
  int rc;

#ifdef ENABLE_MPE
  MPE_Log_event(xlb_mpe_wkr_put_start,0,NULL);
#endif

  rc = ADLBP_Put(work_buf,work_len,reserve_rank,answer_rank,
                 work_type,work_prio);

#ifdef ENABLE_MPE
  MPE_Log_event(xlb_mpe_wkr_put_end,0,NULL);
#endif

  return rc;
}

#ifdef ENABLE_MPE

/**
   Log that this worker is working on the given work type
   If type == -1, the worker is not working
 */
static inline void
mpe_log_user_state(int type)
{
  if (type == -1)
  {
    // Starting a new Get() - ending user state
    if (user_type_current != -1)
    {
      // We have a valid previous state to end (not first get())
      int i = xlb_type_index(user_type_current);
      MPE_Log_bare_event(user_state_end[i]);
    }
  }
  else
  {
    // Just completed a Get() - starting user state
    user_type_current = type;
    int i = xlb_type_index(user_type_current);
    MPE_Log_bare_event(user_state_start[i]);
  }

  user_type_current = type;
}

#endif

adlb_code
ADLB_Get(int type_requested, void* payload, int* length,
         int* answer, int* type_recvd)
{
#ifdef ENABLE_MPE
  mpe_log_user_state(-1);
  MPE_Log_bare_event(xlb_mpe_wkr_get_start);
#endif

  int rc = ADLBP_Get(type_requested, payload, length, answer,
                     type_recvd);

#ifdef ENABLE_MPE
  MPE_Log_bare_event(xlb_mpe_wkr_get_end);
  if (rc == ADLB_SUCCESS)
    mpe_log_user_state(*type_recvd);
#endif

  return rc;
}

/**
   Applications should use the ADLB_Create_type macros in adlb.h
 */
adlb_code ADLB_Create(long id, adlb_data_type type,
                const char* filename,
                adlb_data_type container_type)
{
  return ADLBP_Create(id, type, filename, container_type);
}

adlb_code ADLB_Exists(adlb_datum_id id, bool* result)
{
    int rc = ADLBP_Exists(id, result);

    return rc;
}

adlb_code ADLB_Store(adlb_datum_id id, void *data, int length)
{
#ifdef ENABLE_MPE
    MPE_Log_event(xlb_mpe_wkr_store_start, 0, NULL);
#endif

    int rc = ADLBP_Store(id, data, length);

#ifdef ENABLE_MPE
    MPE_Log_event(xlb_mpe_wkr_store_end, 0, NULL);
#endif
    return rc;
}

adlb_code ADLB_Retrieve(adlb_datum_id id, adlb_data_type* type,
		  void *data, int *length)
{
#ifdef ENABLE_MPE
    MPE_Log_event(xlb_mpe_wkr_retrieve_start, 0, NULL);
#endif

    int rc = ADLBP_Retrieve(id, type, data, length);

#ifdef ENABLE_MPE
    MPE_Log_event(xlb_mpe_wkr_retrieve_end, 0, NULL);
#endif

    return rc;
}

adlb_code
ADLB_Enumerate(adlb_datum_id container_id,
               int count, int offset,
               char** subscripts, int* subscripts_length,
               char** members, int* members_length,
               int* records)
{
  return ADLBP_Enumerate(container_id, count, offset,
                         subscripts, subscripts_length,
                         members, members_length, records);
}

adlb_code
ADLB_Slot_create(adlb_datum_id id)
{
  return ADLBP_Slot_create(id);
}

adlb_code
ADLB_Slot_drop(adlb_datum_id id)
{
  return ADLBP_Slot_drop(id);
}

adlb_code ADLB_Insert(adlb_datum_id id, const char *subscript,
                const char* member, int member_length,
                int drops)
{
  return ADLBP_Insert(id, subscript, member, member_length, drops);
}

adlb_code ADLB_Insert_atomic(adlb_datum_id id, const char *subscript,
                       bool* result)
{
  int rc = ADLBP_Insert_atomic(id, subscript, result);
  return rc;
}

adlb_code ADLB_Lookup(adlb_datum_id id, const char *subscript, char* member, int* found)
{
  return ADLBP_Lookup(id, subscript, member, found);
}

adlb_code ADLB_Unique(adlb_datum_id *result)
{
  return ADLBP_Unique(result);
}

adlb_code ADLB_Typeof(adlb_datum_id id, adlb_data_type* type)
{
  return ADLBP_Typeof(id, type);
}

adlb_code ADLB_Container_typeof(adlb_datum_id id, adlb_data_type* type)
{
  return ADLBP_Container_typeof(id, type);
}

adlb_code ADLB_Subscribe(adlb_datum_id id, int* subscribed)
{
  return  ADLBP_Subscribe(id, subscribed);
}

<<<<<<< HEAD
int ADLB_Container_reference(adlb_datum_id id, const char *subscript,
=======
adlb_code ADLB_Container_reference(adlb_datum_id id, const char *subscript,
>>>>>>> 920ef0b4
                             adlb_datum_id reference,
                             adlb_data_type ref_type)
{
  return ADLBP_Container_reference(id, subscript, reference, ref_type);
}

adlb_code ADLB_Container_size(adlb_datum_id id, int* size)
{
  int rc;
  rc = ADLBP_Container_size(id, size);
  return rc;
}

adlb_code ADLB_Close(adlb_datum_id id, int** ranks, int* count)
{
    return ADLBP_Close(id, ranks, count);
}

adlb_code
ADLB_Lock(adlb_datum_id id, bool* result)
{
  return ADLBP_Lock(id, result);
}

adlb_code
ADLB_Unlock(adlb_datum_id id)
{
  return ADLBP_Unlock(id);
}
<|MERGE_RESOLUTION|>--- conflicted
+++ resolved
@@ -271,11 +271,7 @@
   return  ADLBP_Subscribe(id, subscribed);
 }
 
-<<<<<<< HEAD
-int ADLB_Container_reference(adlb_datum_id id, const char *subscript,
-=======
 adlb_code ADLB_Container_reference(adlb_datum_id id, const char *subscript,
->>>>>>> 920ef0b4
                              adlb_datum_id reference,
                              adlb_data_type ref_type)
 {
