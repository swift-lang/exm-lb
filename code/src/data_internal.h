/*
 * Copyright 2013 University of Chicago and Argonne National Laboratory
 *
 * Licensed under the Apache License, Version 2.0 (the "License");
 * you may not use this file except in compliance with the License.
 * You may obtain a copy of the License at
 *
 *     http://www.apache.org/licenses/LICENSE-2.0
 *
 * Unless required by applicable law or agreed to in writing, software
 * distributed under the License is distributed on an "AS IS" BASIS,
 * WITHOUT WARRANTIES OR CONDITIONS OF ANY KIND, either express or implied.
 * See the License for the specific language governing permissions and
 * limitations under the License
 */

/*
  Internal definitions for data and related modules
 */

#ifndef __XLB_DATA_INTERNAL_H
#define __XLB_DATA_INTERNAL_H

#include "adlb-defs.h"
#include "adlb_types.h"
#include "data.h"

/**
 * Set initial capacity to be fairly small since in practice most
 * containers are small.  Container will expand.
 */
#define CONTAINER_INIT_CAPACITY 32

/**
 * Size for temporary stack buffers.  Assume no recursive calls.
 * Should be small enough to avoid stack overflows
 */
#define XLB_STACK_BUFFER_LEN 4096

/**
   Status vector for Turbine variables
 */
typedef struct {
  /** SET: Whether the value has been filled in */
  bool set : 1;
  /** PERMANENT: Whether garbage collection is disabled for data item */
  bool permanent : 1;
  /** RELEASE_WRITE_REFS: If true, release write refcount for any
      references in this datum when its write refcount goes to zero */
  bool release_write_refs : 1;
  /** SUBSCRIPT_NOTIFS: If true, at least one subscript subscription to
      this datum. */
  bool subscript_notifs;
} adlb_data_status;


static inline void xlb_data_init_status(adlb_data_status *s)
{
  memset(s, 0, sizeof(*s));
}
#define ADLB_DATA_INIT_STATUS \
  { .set = 0, .permanent = 0, .release_write_refs = 0}

typedef struct
{
<<<<<<< HEAD
=======
  adlb_data_type type;
  adlb_data_status status;
  int read_refcount; // Number of open read refs
  int write_refcount; // Number of open write refs
  adlb_debug_symbol symbol; // TODO: remove for opt build?
>>>>>>> 96da8f41
  adlb_datum_storage data;
  struct list_i listeners;
  int read_refcount; // Number of open read refs
  int write_refcount; // Number of open write refs
  adlb_data_type type;
  adlb_data_status status;
} adlb_datum;

#define verbose_error(code, format, args...)                \
  {                                                         \
    printf("ADLB DATA ERROR:\n");                           \
    printf(format "\n", ## args);                           \
    printf("\t in: %s()\n", __FUNCTION__);                  \
    printf("\t at: %s:%i\n", __FILE__, __LINE__);           \
    return code;                                            \
  }

#ifndef NDEBUG
/**
    Allows user to check an exceptional condition,
    print an error message, and return an error code in one swoop.
    This is disabled if NDEBUG is set
*/
#define check_verbose(condition, code, format, args...) \
  { if (! (condition))                                        \
    {                                                         \
      verbose_error(code, format, ## args)                    \
    }                                                         \
  }

#if ENABLE_LOG_DEBUG
// Include traceback
#define DATA_CHECK(rc) \
  { adlb_data_code _rc = (rc);                              \
    if (_rc != ADLB_DATA_SUCCESS) {                         \
      printf("ADLB DATA CHECK FAILED: %s:%s:%i\n",          \
         __FUNCTION__, __FILE__, __LINE__);                 \
      return _rc;                                           \
  }}

// Check adlb_code, translate to dc
#define DATA_CHECK_ADLB(ac, dc) \
  { adlb_code _ac = (ac);                              \
    if (_ac != ADLB_SUCCESS) {                         \
      printf("ADLB DATA CHECK FAILED: %s:%s:%i\n",     \
         __FUNCTION__, __FILE__, __LINE__);            \
      return dc;                                       \
  }}
#else
// Just return
#define DATA_CHECK(rc) \
  { adlb_data_code _rc = (rc);                              \
    if (_rc != ADLB_DATA_SUCCESS) {                         \
      return _rc;                                           \
  }}

#define DATA_CHECK_ADLB(ac, dc) \
  { adlb_code _ac = (ac);                              \
    if (_ac != ADLB_SUCCESS) {                         \
      return dc;                                       \
  }}

#endif

#else
// Make this a noop if NDEBUG is set (for performance)
#define check_verbose(condition, code, format, args...) \
    ((void) (condition));

#define DATA_CHECK(rc) ((void) (rc));
#endif

#define DATA_CHECK_MALLOC(ptr) { \
  check_verbose((ptr) != NULL, ADLB_DATA_ERROR_OOM, "out of memory");  \
}

// Helper macro to create/resize an array.  Given NULL, realloc() allocates
// the initial array.  On error, return ADLB_DATA_ERROR_OOM
#define DATA_REALLOC(array, new_count) {                               \
  array = realloc((array), sizeof((array)[0]) * (new_count));          \
  DATA_CHECK_MALLOC(array);                                            \
}

/*
  Macro for printf arguments matching ADLB_PRI_DATUM.
  Arguments are id and symbol
 */
#define ADLB_PRI_DATUM_ARGS(id, symbol) \
  (id), ADLB_Debug_symbol(symbol)

/*
  Macro for printf arguments matching ADLB_PRI_DATUM.
  Arguments are id and symbol and a subscript value
 */
#define ADLB_PRI_DATUM_SUB_ARGS(id, symbol, sub) \
  (id), (int)((sub).length), (const char*)((sub).key), \
  ADLB_Debug_symbol(symbol)


adlb_data_code
xlb_datum_lookup(adlb_datum_id id, adlb_datum **d);

/*
  Alternative, more flexible implementation of refcount
  that directly takes datum reference
 */
adlb_data_code
xlb_rc_impl(adlb_datum *d, adlb_datum_id id,
          adlb_refcounts change, xlb_acquire_rc acquire,
          bool *garbage_collected, adlb_notif_t *notifs);

/*
  Utility function to resize string buffer using realloc if needed
  to fit new data
  str: *str is a malloced character buffer.  This is modified if
       we reallocate the buffer
  curr_size: the current size in bytes of the buffer pointed to by *str
  pos: the index after the current last byte in the string (i.e. where
       the null terminating byte would go)
  needed: the amount which we want to append to the string
 */
// Check string buffer is big enough for needed chars + a terminating null byte
adlb_data_code
xlb_resize_str(char **str, size_t *curr_size, int pos, size_t needed);

#endif // __XLB_DATA_INTERNAL_H<|MERGE_RESOLUTION|>--- conflicted
+++ resolved
@@ -63,19 +63,12 @@
 
 typedef struct
 {
-<<<<<<< HEAD
-=======
-  adlb_data_type type;
-  adlb_data_status status;
-  int read_refcount; // Number of open read refs
-  int write_refcount; // Number of open write refs
-  adlb_debug_symbol symbol; // TODO: remove for opt build?
->>>>>>> 96da8f41
   adlb_datum_storage data;
   struct list_i listeners;
   int read_refcount; // Number of open read refs
   int write_refcount; // Number of open write refs
   adlb_data_type type;
+  adlb_debug_symbol symbol; // TODO: remove for opt build?
   adlb_data_status status;
 } adlb_datum;
 
