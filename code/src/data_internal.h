--- conflicted
+++ resolved
@@ -39,7 +39,7 @@
 #define XLB_STACK_BUFFER_LEN 4096
 
 /**
-   Status vector for Turbine variables
+   Status vector for ADLB data variables
  */
 typedef struct {
   /** SET: Whether the value has been filled in */
@@ -51,11 +51,7 @@
   bool release_write_refs : 1;
   /** SUBSCRIPT_NOTIFS: If true, at least one subscript subscription or
       reference for this datum. */
-<<<<<<< HEAD
   bool subscript_notifs : 1;
-=======
-  bool subscript_notifs;
->>>>>>> 72202854
 } adlb_data_status;
 
 
