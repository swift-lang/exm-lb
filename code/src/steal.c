--- conflicted
+++ resolved
@@ -64,7 +64,6 @@
 static adlb_code steal_sync(int target, int max_memory, int *response);
 static adlb_code steal_payloads(int target, int count,
                int *single_count, int *par_count, bool discard);
-<<<<<<< HEAD
 
 /**
  * Initialize internal state for steal module
@@ -78,21 +77,6 @@
   return ADLB_SUCCESS;
 }
 
-=======
-
-/**
- * Initialize internal state for steal module
- */
-adlb_code
-xlb_steal_init(void)
-{
-  bool ok = table_ip_init(&sent_steal_probes, 128);
-  CHECK_MSG(ok, "Error initing table_ip");
-
-  return ADLB_SUCCESS;
-}
-
->>>>>>> 72202854
 void
 xlb_steal_finalize(void)
 {
@@ -117,19 +101,7 @@
     return ADLB_NOTHING;
   }
  
-<<<<<<< HEAD
   adlb_code rc = xlb_sync_steal_probe(target);
-=======
-  char hdr_storage[PACKED_SYNC_SIZE];
-  struct packed_sync *hdr = (struct packed_sync *)hdr_storage;
-#ifndef NDEBUG
-  // Avoid send uninitialized bytes for memory checking tools
-  memset(hdr, 0, PACKED_SYNC_SIZE);
-#endif
-  hdr->mode = ADLB_SYNC_STEAL_PROBE;
-
-  adlb_code rc = xlb_sync2(target, hdr, NULL);
->>>>>>> 72202854
   ADLB_CHECK(rc);
   
   // Mark as sent to avoid duplicates
@@ -141,7 +113,6 @@
 
 adlb_code xlb_handle_steal_probe(int caller)
 {
-<<<<<<< HEAD
   int work_counts[xlb_types_size];
 
   // Fill counts
@@ -151,21 +122,6 @@
                                            xlb_types_size);
   ADLB_CHECK(rc);
 
-=======
-  char hdr_storage[PACKED_SYNC_SIZE];
-  struct packed_sync *hdr = (struct packed_sync *)hdr_storage;
-#ifndef NDEBUG
-  // Avoid send uninitialized bytes for memory checking tools
-  memset(hdr, 0, PACKED_SYNC_SIZE);
-#endif
-  hdr->mode = ADLB_SYNC_STEAL_PROBE_RESP;
-
-  // Fill counts
-  xlb_workq_type_counts((int*)hdr->sync_data, xlb_types_size);
-
-  adlb_code rc = xlb_sync2(caller, hdr, NULL);
-  ADLB_CHECK(rc);
->>>>>>> 72202854
   return ADLB_SUCCESS;
 }
 
@@ -179,7 +135,6 @@
   const struct packed_sync *hdr)
 {
   adlb_code rc;
-<<<<<<< HEAD
 
   // Mark probe as received
   void *tmp;
@@ -216,7 +171,7 @@
 static adlb_code xlb_can_steal(const int *work_type_counts)
 {
   int request_q_sizes[xlb_types_size];
-  requestqueue_type_counts(request_q_sizes, xlb_types_size);
+  xlb_requestqueue_type_counts(request_q_sizes, xlb_types_size);
   for (int i = 0; i < xlb_types_size; i++)
   {
     if (request_q_sizes[i] > 0 &&
@@ -232,60 +187,6 @@
 /**
    Issue sync() and steal.
 
-=======
-
-  // Mark probe as received
-  void *tmp;
-  bool found = table_ip_remove(&sent_steal_probes, caller, &tmp);
-  CHECK_MSG(found, "probe not found");
-
-  const int *caller_type_counts = (int*)hdr->sync_data;
-  if (xlb_can_steal(caller_type_counts))
-  {
-    bool stole_single, stole_par;
-    rc = xlb_steal(caller, &stole_single, &stole_par);
-    ADLB_CHECK(rc);
-  
-    DEBUG("[%i] Completed steal from %i stole_single: %i stole_par: %i",
-          xlb_comm_rank, caller, (int)stole_single, (int)stole_par);
-    // Try to match stolen tasks
-    rc = xlb_recheck_queues(stole_single, stole_par);
-    ADLB_CHECK(rc);
-  }
-  else
-  {
-    DEBUG("[%i] No matching work to steal from %i",
-          xlb_comm_rank, caller);
-  }
-
-  return ADLB_SUCCESS;
-}
-
-/*
- * Check if there's anything worth stealing from a target
- *
- * work_type_counts: Work type counts for steal target
- */
-static adlb_code xlb_can_steal(const int *work_type_counts)
-{
-  int request_q_sizes[xlb_types_size];
-  requestqueue_type_counts(request_q_sizes, xlb_types_size);
-  for (int i = 0; i < xlb_types_size; i++)
-  {
-    if (request_q_sizes[i] > 0 &&
-        work_type_counts[i] > 0)
-    {
-      // Matching request here and work on other server
-      return true;
-    }
-  }
-  return false;
-}
-
-/**
-   Issue sync() and steal.
-
->>>>>>> 72202854
    Note that this may add sync requests to the xlb_pending_syncs list,
    which must be handled by the caller.
    @param stole_single true if stole single-worker task, else false
@@ -383,12 +284,8 @@
   // Fill counts
   xlb_workq_type_counts(work_counts, xlb_types_size);
 
-<<<<<<< HEAD
   adlb_code code = xlb_sync_steal(target, work_counts, xlb_types_size,
                         max_memory, response);
-=======
-  adlb_code code = xlb_sync2(target, req, response);
->>>>>>> 72202854
   if (code == ADLB_SUCCESS)
   {
     if (*response)
@@ -442,7 +339,7 @@
                     wus[i].parallelism);
       xlb_workq_add(work);
     } else {
-      work_unit_free(work);
+      xlb_work_unit_free(work);
     }
     if (wus[i].parallelism > 1)
     {
@@ -513,7 +410,7 @@
 
   for (int i = 0; i < count; i++)
   {
-    work_unit_free(batch->work_units[i]);
+    xlb_work_unit_free(batch->work_units[i]);
   }
 
   batch->size = 0;
